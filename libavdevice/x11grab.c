/*
 * X11 video grab interface
 *
 * This file is part of FFmpeg.
 *
 * FFmpeg integration:
 * Copyright (C) 2006 Clemens Fruhwirth <clemens@endorphin.org>
 *                    Edouard Gomez <ed.gomez@free.fr>
 *
 * This file contains code from grab.c:
 * Copyright (c) 2000-2001 Fabrice Bellard
 *
 * This file contains code from the xvidcap project:
 * Copyright (C) 1997-1998 Rasca, Berlin
 *               2003-2004 Karl H. Beckers, Frankfurt
 *
 * FFmpeg is free software; you can redistribute it and/or modify
 * it under the terms of the GNU General Public License as published by
 * the Free Software Foundation; either version 2 of the License, or
 * (at your option) any later version.
 *
 * FFmpeg is distributed in the hope that it will be useful,
 * but WITHOUT ANY WARRANTY; without even the implied warranty of
 * MERCHANTABILITY or FITNESS FOR A PARTICULAR PURPOSE.  See the
 * GNU General Public License for more details.
 *
 * You should have received a copy of the GNU General Public License
 * along with FFmpeg; if not, write to the Free Software
 * Foundation, Inc., 51 Franklin Street, Fifth Floor, Boston, MA 02110-1301 USA
 */

/**
 * @file
 * X11 frame device demuxer
 * @author Clemens Fruhwirth <clemens@endorphin.org>
 * @author Edouard Gomez <ed.gomez@free.fr>
 */

#include "config.h"

#include <time.h>
#include <sys/shm.h>

#include <X11/cursorfont.h>
#include <X11/X.h>
#include <X11/Xlib.h>
#include <X11/Xlibint.h>
#include <X11/Xproto.h>
#include <X11/Xutil.h>

#include <X11/extensions/shape.h>
#include <X11/extensions/Xfixes.h>
#include <X11/extensions/XShm.h>

#include "avdevice.h"

#include "libavutil/log.h"
#include "libavutil/opt.h"
#include "libavutil/parseutils.h"
#include "libavutil/time.h"

#include "libavformat/internal.h"

/** X11 device demuxer context */
typedef struct X11GrabContext {
    const AVClass *class;    /**< Class for private options. */
    int frame_size;          /**< Size in bytes of a grabbed frame */
    AVRational time_base;    /**< Time base */
    int64_t time_frame;      /**< Current time */

    int width;               /**< Width of the grab frame */
    int height;              /**< Height of the grab frame */
    int x_off;               /**< Horizontal top-left corner coordinate */
    int y_off;               /**< Vertical top-left corner coordinate */

    Display *dpy;            /**< X11 display from which x11grab grabs frames */
    XImage *image;           /**< X11 image holding the grab */
    int use_shm;             /**< !0 when using XShm extension */
    XShmSegmentInfo shminfo; /**< When using XShm, keeps track of XShm infos */
    int draw_mouse;          /**< Set by a private option. */
    int follow_mouse;        /**< Set by a private option. */
    int show_region;         /**< set by a private option. */
    AVRational framerate;    /**< Set by a private option. */
    int palette_changed;
    uint32_t palette[256];

    Cursor c;
    Window region_win;       /**< This is used by show_region option. */
} X11GrabContext;

#define REGION_WIN_BORDER 3

/**
 * Draw grabbing region window
 *
 * @param s x11grab context
 */
static void x11grab_draw_region_win(X11GrabContext *s)
{
    Display *dpy = s->dpy;
    Window win   = s->region_win;
    int screen = DefaultScreen(dpy);
    GC gc = XCreateGC(dpy, win, 0, 0);

    XSetForeground(dpy, gc, WhitePixel(dpy, screen));
    XSetBackground(dpy, gc, BlackPixel(dpy, screen));
    XSetLineAttributes(dpy, gc, REGION_WIN_BORDER, LineDoubleDash, 0, 0);
    XDrawRectangle(dpy, win, gc, 1, 1,
                   (s->width  + REGION_WIN_BORDER * 2) - 1 * 2 - 1,
                   (s->height + REGION_WIN_BORDER * 2) - 1 * 2 - 1);
    XFreeGC(dpy, gc);
}

/**
 * Initialize grabbing region window
 *
 * @param s x11grab context
 */
static void x11grab_region_win_init(X11GrabContext *s)
{
    Display *dpy = s->dpy;
    XRectangle rect;
    XSetWindowAttributes attribs = { .override_redirect = True };
    int screen = DefaultScreen(dpy);

    s->region_win = XCreateWindow(dpy, RootWindow(dpy, screen),
                                  s->x_off  - REGION_WIN_BORDER,
                                  s->y_off  - REGION_WIN_BORDER,
                                  s->width  + REGION_WIN_BORDER * 2,
                                  s->height + REGION_WIN_BORDER * 2,
                                  0, CopyFromParent,
                                  InputOutput, CopyFromParent,
                                  CWOverrideRedirect, &attribs);
    rect.x      = 0;
    rect.y      = 0;
    rect.width  = s->width;
    rect.height = s->height;
    XShapeCombineRectangles(dpy, s->region_win,
                            ShapeBounding, REGION_WIN_BORDER, REGION_WIN_BORDER,
                            &rect, 1, ShapeSubtract, 0);
    XMapWindow(dpy, s->region_win);
    XSelectInput(dpy, s->region_win, ExposureMask | StructureNotifyMask);
    x11grab_draw_region_win(s);
}

/**
 * Initialize the x11 grab device demuxer (public device demuxer API).
 *
 * @param s1 Context from avformat core
 * @return <ul>
 *          <li>AVERROR(ENOMEM) no memory left</li>
 *          <li>AVERROR(EIO) other failure case</li>
 *          <li>0 success</li>
 *         </ul>
 */
static int x11grab_read_header(AVFormatContext *s1)
{
    X11GrabContext *x11grab = s1->priv_data;
    Display *dpy;
    AVStream *st = NULL;
    enum AVPixelFormat input_pixfmt;
    XImage *image;
    int x_off = 0, y_off = 0, ret = 0, screen, use_shm = 0;
    char *dpyname, *offset;
    Colormap color_map;
    XColor color[256];
    int i;

    dpyname = av_strdup(s1->filename);
    if (!dpyname)
        goto out;

    offset = strchr(dpyname, '+');
    if (offset) {
        sscanf(offset, "%d,%d", &x_off, &y_off);
        if (strstr(offset, "nomouse")) {
            av_log(s1, AV_LOG_WARNING,
                   "'nomouse' specification in argument is deprecated: "
                   "use 'draw_mouse' option with value 0 instead\n");
            x11grab->draw_mouse = 0;
        }
        *offset = 0;
    }

    av_log(s1, AV_LOG_INFO,
           "device: %s -> display: %s x: %d y: %d width: %d height: %d\n",
           s1->filename, dpyname, x_off, y_off, x11grab->width, x11grab->height);

    dpy = XOpenDisplay(dpyname);
    av_freep(&dpyname);
    if (!dpy) {
        av_log(s1, AV_LOG_ERROR, "Could not open X display.\n");
        ret = AVERROR(EIO);
        goto out;
    }

    st = avformat_new_stream(s1, NULL);
    if (!st) {
        ret = AVERROR(ENOMEM);
        goto out;
    }
    avpriv_set_pts_info(st, 64, 1, 1000000); /* 64 bits pts in us */

    screen = DefaultScreen(dpy);

    if (x11grab->follow_mouse) {
        int screen_w, screen_h;
        Window w;

        screen_w = DisplayWidth(dpy, screen);
        screen_h = DisplayHeight(dpy, screen);
        XQueryPointer(dpy, RootWindow(dpy, screen), &w, &w, &x_off, &y_off,
                      &ret, &ret, &ret);
        x_off -= x11grab->width / 2;
        y_off -= x11grab->height / 2;
        x_off  = FFMIN(FFMAX(x_off, 0), screen_w - x11grab->width);
        y_off  = FFMIN(FFMAX(y_off, 0), screen_h - x11grab->height);
        av_log(s1, AV_LOG_INFO,
               "followmouse is enabled, resetting grabbing region to x: %d y: %d\n",
               x_off, y_off);
    }

    if (x11grab->use_shm) {
        use_shm = XShmQueryExtension(dpy);
        av_log(s1, AV_LOG_INFO,
               "shared memory extension %sfound\n", use_shm ? "" : "not ");
    }

    if (use_shm) {
        int scr = XDefaultScreen(dpy);
        image = XShmCreateImage(dpy,
                                DefaultVisual(dpy, scr),
                                DefaultDepth(dpy, scr),
                                ZPixmap,
                                NULL,
                                &x11grab->shminfo,
                                x11grab->width, x11grab->height);
        x11grab->shminfo.shmid = shmget(IPC_PRIVATE,
                                        image->bytes_per_line * image->height,
                                        IPC_CREAT | 0777);
        if (x11grab->shminfo.shmid == -1) {
            av_log(s1, AV_LOG_ERROR, "Fatal: Can't get shared memory!\n");
            ret = AVERROR(ENOMEM);
            goto out;
        }
        x11grab->shminfo.shmaddr  = image->data = shmat(x11grab->shminfo.shmid, 0, 0);
        x11grab->shminfo.readOnly = False;

        if (!XShmAttach(dpy, &x11grab->shminfo)) {
            av_log(s1, AV_LOG_ERROR, "Fatal: Failed to attach shared memory!\n");
            /* needs some better error subroutine :) */
            ret = AVERROR(EIO);
            goto out;
        }
    } else {
        image = XGetImage(dpy, RootWindow(dpy, screen),
                          x_off, y_off,
                          x11grab->width, x11grab->height,
                          AllPlanes, ZPixmap);
    }

    switch (image->bits_per_pixel) {
    case 8:
        av_log(s1, AV_LOG_DEBUG, "8 bit palette\n");
        input_pixfmt = AV_PIX_FMT_PAL8;
        color_map = DefaultColormap(dpy, screen);
        for (i = 0; i < 256; ++i)
            color[i].pixel = i;
        XQueryColors(dpy, color_map, color, 256);
        for (i = 0; i < 256; ++i)
            x11grab->palette[i] = (color[i].red   & 0xFF00) << 8 |
                                  (color[i].green & 0xFF00)      |
                                  (color[i].blue  & 0xFF00) >> 8;
        x11grab->palette_changed = 1;
        break;
    case 16:
        if (image->red_mask   == 0xf800 &&
            image->green_mask == 0x07e0 &&
            image->blue_mask  == 0x001f) {
            av_log(s1, AV_LOG_DEBUG, "16 bit RGB565\n");
            input_pixfmt = AV_PIX_FMT_RGB565;
        } else if (image->red_mask   == 0x7c00 &&
                   image->green_mask == 0x03e0 &&
                   image->blue_mask  == 0x001f) {
            av_log(s1, AV_LOG_DEBUG, "16 bit RGB555\n");
            input_pixfmt = AV_PIX_FMT_RGB555;
        } else {
            av_log(s1, AV_LOG_ERROR,
                   "RGB ordering at image depth %i not supported ... aborting\n",
                   image->bits_per_pixel);
            av_log(s1, AV_LOG_ERROR,
                   "color masks: r 0x%.6lx g 0x%.6lx b 0x%.6lx\n",
                   image->red_mask, image->green_mask, image->blue_mask);
            ret = AVERROR_PATCHWELCOME;
            goto out;
        }
        break;
    case 24:
        if (image->red_mask   == 0xff0000 &&
            image->green_mask == 0x00ff00 &&
            image->blue_mask  == 0x0000ff) {
            input_pixfmt = AV_PIX_FMT_BGR24;
        } else if (image->red_mask   == 0x0000ff &&
                   image->green_mask == 0x00ff00 &&
                   image->blue_mask  == 0xff0000) {
            input_pixfmt = AV_PIX_FMT_RGB24;
        } else {
            av_log(s1, AV_LOG_ERROR,
                   "rgb ordering at image depth %i not supported ... aborting\n",
                   image->bits_per_pixel);
            av_log(s1, AV_LOG_ERROR,
                   "color masks: r 0x%.6lx g 0x%.6lx b 0x%.6lx\n",
                   image->red_mask, image->green_mask, image->blue_mask);
            ret = AVERROR_PATCHWELCOME;
            goto out;
        }
        break;
    case 32:
        if (        image->red_mask   == 0xff0000 &&
                    image->green_mask == 0x00ff00 &&
                    image->blue_mask  == 0x0000ff ) {
            input_pixfmt = AV_PIX_FMT_0RGB32;
        } else {
            av_log(s1, AV_LOG_ERROR,"rgb ordering at image depth %i not supported ... aborting\n", image->bits_per_pixel);
            av_log(s1, AV_LOG_ERROR, "color masks: r 0x%.6lx g 0x%.6lx b 0x%.6lx\n", image->red_mask, image->green_mask, image->blue_mask);
            ret = AVERROR_PATCHWELCOME;
            goto out;
        }
        break;
    default:
        av_log(s1, AV_LOG_ERROR,
               "image depth %i not supported ... aborting\n",
               image->bits_per_pixel);
        ret = AVERROR_PATCHWELCOME;
        goto out;
    }

    x11grab->frame_size = x11grab->width * x11grab->height * image->bits_per_pixel / 8;
    x11grab->dpy        = dpy;
    x11grab->time_base  = av_inv_q(x11grab->framerate);
    x11grab->time_frame = av_gettime() / av_q2d(x11grab->time_base);
    x11grab->x_off      = x_off;
    x11grab->y_off      = y_off;
    x11grab->image      = image;
    x11grab->use_shm    = use_shm;

    st->codec->codec_type = AVMEDIA_TYPE_VIDEO;
    st->codec->codec_id   = AV_CODEC_ID_RAWVIDEO;
    st->codec->width      = x11grab->width;
    st->codec->height     = x11grab->height;
    st->codec->pix_fmt    = input_pixfmt;
    st->codec->time_base  = x11grab->time_base;
    st->codec->bit_rate   = x11grab->frame_size * 1 / av_q2d(x11grab->time_base) * 8;

out:
    av_free(dpyname);
    return ret;
}

/**
 * Paint a mouse pointer in an X11 image.
 *
 * @param image image to paint the mouse pointer to
 * @param s context used to retrieve original grabbing rectangle
 *          coordinates
 */
<<<<<<< HEAD
static void paint_mouse_pointer(XImage *image, AVFormatContext *s1)
=======
static void paint_mouse_pointer(XImage *image, X11GrabContext *s)
>>>>>>> 58396e80
{
    struct x11grab *s = s1->priv_data;
    int x_off    = s->x_off;
    int y_off    = s->y_off;
    int width    = s->width;
    int height   = s->height;
    Display *dpy = s->dpy;
    XFixesCursorImage *xcim;
    int x, y;
    int line, column;
    int to_line, to_column;
    int pixstride = image->bits_per_pixel >> 3;
    /* Warning: in its insanity, xlib provides unsigned image data through a
     * char* pointer, so we have to make it uint8_t to make things not break.
     * Anyone who performs further investigation of the xlib API likely risks
     * permanent brain damage. */
    uint8_t *pix = image->data;
    Window w;
    XSetWindowAttributes attr;

    /* Code doesn't currently support 16-bit or PAL8 */
    if (image->bits_per_pixel != 24 && image->bits_per_pixel != 32)
        return;

    if (!s->c)
        s->c = XCreateFontCursor(dpy, XC_left_ptr);
    w = DefaultRootWindow(dpy);
    attr.cursor = s->c;
    XChangeWindowAttributes(dpy, w, CWCursor, &attr);

    xcim = XFixesGetCursorImage(dpy);
    if (!xcim) {
        av_log(s1, AV_LOG_WARNING,
               "XFixes extension not available, impossible to draw cursor\n");
        s->draw_mouse = 0;
        return;
    }

    x = xcim->x - xcim->xhot;
    y = xcim->y - xcim->yhot;

    to_line   = FFMIN((y + xcim->height), (height + y_off));
    to_column = FFMIN((x + xcim->width),  (width  + x_off));

    for (line = FFMAX(y, y_off); line < to_line; line++) {
        for (column = FFMAX(x, x_off); column < to_column; column++) {
            int xcim_addr  = (line  - y)     * xcim->width + column - x;
            int image_addr = ((line - y_off) * width       + column - x_off) * pixstride;
            int r          = (uint8_t)(xcim->pixels[xcim_addr] >>  0);
            int g          = (uint8_t)(xcim->pixels[xcim_addr] >>  8);
            int b          = (uint8_t)(xcim->pixels[xcim_addr] >> 16);
            int a          = (uint8_t)(xcim->pixels[xcim_addr] >> 24);

            if (a == 255) {
                pix[image_addr + 0] = r;
                pix[image_addr + 1] = g;
                pix[image_addr + 2] = b;
            } else if (a) {
                /* pixel values from XFixesGetCursorImage come premultiplied by alpha */
                pix[image_addr + 0] = r + (pix[image_addr + 0] * (255 - a) + 255 / 2) / 255;
                pix[image_addr + 1] = g + (pix[image_addr + 1] * (255 - a) + 255 / 2) / 255;
                pix[image_addr + 2] = b + (pix[image_addr + 2] * (255 - a) + 255 / 2) / 255;
            }
        }
    }

    XFree(xcim);
    xcim = NULL;
}

/**
 * Read new data in the image structure.
 *
 * @param dpy X11 display to grab from
 * @param d
 * @param image Image where the grab will be put
 * @param x Top-Left grabbing rectangle horizontal coordinate
 * @param y Top-Left grabbing rectangle vertical coordinate
 * @return 0 if error, !0 if successful
 */
static int xget_zpixmap(Display *dpy, Drawable d, XImage *image, int x, int y)
{
    xGetImageReply rep;
    xGetImageReq *req;
    long nbytes;

    if (!image)
        return 0;

    LockDisplay(dpy);
    GetReq(GetImage, req);

    /* First set up the standard stuff in the request */
    req->drawable  = d;
    req->x         = x;
    req->y         = y;
    req->width     = image->width;
    req->height    = image->height;
    req->planeMask = (unsigned int)AllPlanes;
    req->format    = ZPixmap;

    if (!_XReply(dpy, (xReply *)&rep, 0, xFalse) || !rep.length) {
        UnlockDisplay(dpy);
        SyncHandle();
        return 0;
    }

    nbytes = (long)rep.length << 2;
    _XReadPad(dpy, image->data, nbytes);

    UnlockDisplay(dpy);
    SyncHandle();
    return 1;
}

/**
 * Grab a frame from x11 (public device demuxer API).
 *
 * @param s1 Context from avformat core
 * @param pkt Packet holding the brabbed frame
 * @return frame size in bytes
 */
static int x11grab_read_packet(AVFormatContext *s1, AVPacket *pkt)
{
    X11GrabContext *s = s1->priv_data;
    Display *dpy      = s->dpy;
    XImage *image     = s->image;
    int x_off         = s->x_off;
    int y_off         = s->y_off;
    int follow_mouse  = s->follow_mouse;
    int screen;
    Window root;
    int64_t curtime, delay;
    struct timespec ts;

    /* Calculate the time of the next frame */
    s->time_frame += INT64_C(1000000);

    /* wait based on the frame rate */
    for (;;) {
        curtime = av_gettime();
        delay   = s->time_frame * av_q2d(s->time_base) - curtime;
        if (delay <= 0) {
            if (delay < INT64_C(-1000000) * av_q2d(s->time_base))
                s->time_frame += INT64_C(1000000);
            break;
        }
        ts.tv_sec  = delay / 1000000;
        ts.tv_nsec = (delay % 1000000) * 1000;
        nanosleep(&ts, NULL);
    }

    av_init_packet(pkt);
    pkt->data = image->data;
    pkt->size = s->frame_size;
    pkt->pts  = curtime;
    if (s->palette_changed) {
        uint8_t *pal = av_packet_new_side_data(pkt, AV_PKT_DATA_PALETTE,
                                               AVPALETTE_SIZE);
        if (!pal) {
            av_log(s, AV_LOG_ERROR, "Cannot append palette to packet\n");
        } else {
            memcpy(pal, s->palette, AVPALETTE_SIZE);
            s->palette_changed = 0;
        }
    }

    screen = DefaultScreen(dpy);
    root   = RootWindow(dpy, screen);
    if (follow_mouse) {
        int screen_w, screen_h;
        int pointer_x, pointer_y, _;
        Window w;

        screen_w = DisplayWidth(dpy, screen);
        screen_h = DisplayHeight(dpy, screen);
        XQueryPointer(dpy, root, &w, &w, &pointer_x, &pointer_y, &_, &_, &_);
        if (follow_mouse == -1) {
            // follow the mouse, put it at center of grabbing region
            x_off += pointer_x - s->width / 2 - x_off;
            y_off += pointer_y - s->height / 2 - y_off;
        } else {
            // follow the mouse, but only move the grabbing region when mouse
            // reaches within certain pixels to the edge.
            if (pointer_x > x_off + s->width - follow_mouse)
                x_off += pointer_x - (x_off + s->width - follow_mouse);
            else if (pointer_x < x_off + follow_mouse)
                x_off -= (x_off + follow_mouse) - pointer_x;
            if (pointer_y > y_off + s->height - follow_mouse)
                y_off += pointer_y - (y_off + s->height - follow_mouse);
            else if (pointer_y < y_off + follow_mouse)
                y_off -= (y_off + follow_mouse) - pointer_y;
        }
        // adjust grabbing region position if it goes out of screen.
        s->x_off = x_off = FFMIN(FFMAX(x_off, 0), screen_w - s->width);
        s->y_off = y_off = FFMIN(FFMAX(y_off, 0), screen_h - s->height);

        if (s->show_region && s->region_win)
            XMoveWindow(dpy, s->region_win,
                        s->x_off - REGION_WIN_BORDER,
                        s->y_off - REGION_WIN_BORDER);
    }

    if (s->show_region) {
        if (s->region_win) {
            XEvent evt = { .type = NoEventMask };
            // Clean up the events, and do the initial draw or redraw.
            while (XCheckMaskEvent(dpy, ExposureMask | StructureNotifyMask,
                                   &evt))
                ;
            if (evt.type)
                x11grab_draw_region_win(s);
        } else {
            x11grab_region_win_init(s);
        }
    }

    if (s->use_shm) {
        if (!XShmGetImage(dpy, root, image, x_off, y_off, AllPlanes))
            av_log(s1, AV_LOG_INFO, "XShmGetImage() failed\n");
    } else {
        if (!xget_zpixmap(dpy, root, image, x_off, y_off))
            av_log(s1, AV_LOG_INFO, "XGetZPixmap() failed\n");
    }

    if (s->draw_mouse)
        paint_mouse_pointer(image, s1);

    return s->frame_size;
}

/**
 * Close x11 frame grabber (public device demuxer API).
 *
 * @param s1 Context from avformat core
 * @return 0 success, !0 failure
 */
static int x11grab_read_close(AVFormatContext *s1)
{
    X11GrabContext *x11grab = s1->priv_data;

    /* Detach cleanly from shared mem */
    if (x11grab->use_shm) {
        XShmDetach(x11grab->dpy, &x11grab->shminfo);
        shmdt(x11grab->shminfo.shmaddr);
        shmctl(x11grab->shminfo.shmid, IPC_RMID, NULL);
    }

    /* Destroy X11 image */
    if (x11grab->image) {
        XDestroyImage(x11grab->image);
        x11grab->image = NULL;
    }

    if (x11grab->region_win)
        XDestroyWindow(x11grab->dpy, x11grab->region_win);

    /* Free X11 display */
    XCloseDisplay(x11grab->dpy);
    return 0;
}

#define OFFSET(x) offsetof(X11GrabContext, x)
#define DEC AV_OPT_FLAG_DECODING_PARAM
static const AVOption options[] = {
    { "draw_mouse", "draw the mouse pointer", OFFSET(draw_mouse), AV_OPT_TYPE_INT, {.i64 = 1}, 0, 1, DEC },

    { "follow_mouse", "move the grabbing region when the mouse pointer reaches within specified amount of pixels to the edge of region",
      OFFSET(follow_mouse), AV_OPT_TYPE_INT, {.i64 = 0}, -1, INT_MAX, DEC, "follow_mouse" },
    { "centered",     "keep the mouse pointer at the center of grabbing region when following",
      0, AV_OPT_TYPE_CONST, {.i64 = -1}, INT_MIN, INT_MAX, DEC, "follow_mouse" },

    { "framerate",  "set video frame rate",      OFFSET(framerate),   AV_OPT_TYPE_VIDEO_RATE, {.str = "ntsc"}, 0, 0, DEC },
    { "show_region", "show the grabbing region", OFFSET(show_region), AV_OPT_TYPE_INT,        {.i64 = 0}, 0, 1, DEC },
    { "video_size",  "set video frame size",     OFFSET(width),       AV_OPT_TYPE_IMAGE_SIZE, {.str = "vga"}, 0, 0, DEC },
    { "use_shm",     "use MIT-SHM extension",    OFFSET(use_shm),     AV_OPT_TYPE_INT,        {.i64 = 1}, 0, 1, DEC },
    { NULL },
};

static const AVClass x11_class = {
    .class_name = "X11grab indev",
    .item_name  = av_default_item_name,
    .option     = options,
    .version    = LIBAVUTIL_VERSION_INT,
    .category   = AV_CLASS_CATEGORY_DEVICE_VIDEO_INPUT,
};

/** x11 grabber device demuxer declaration */
AVInputFormat ff_x11grab_demuxer = {
    .name           = "x11grab",
    .long_name      = NULL_IF_CONFIG_SMALL("X11grab"),
    .priv_data_size = sizeof(X11GrabContext),
    .read_header    = x11grab_read_header,
    .read_packet    = x11grab_read_packet,
    .read_close     = x11grab_read_close,
    .flags          = AVFMT_NOFILE,
    .priv_class     = &x11_class,
};<|MERGE_RESOLUTION|>--- conflicted
+++ resolved
@@ -364,13 +364,9 @@
  * @param s context used to retrieve original grabbing rectangle
  *          coordinates
  */
-<<<<<<< HEAD
 static void paint_mouse_pointer(XImage *image, AVFormatContext *s1)
-=======
-static void paint_mouse_pointer(XImage *image, X11GrabContext *s)
->>>>>>> 58396e80
 {
-    struct x11grab *s = s1->priv_data;
+    X11GrabContext *s = s1->priv_data;
     int x_off    = s->x_off;
     int y_off    = s->y_off;
     int width    = s->width;
