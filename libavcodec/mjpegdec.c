/*
 * MJPEG decoder
 * Copyright (c) 2000, 2001 Fabrice Bellard
 * Copyright (c) 2003 Alex Beregszaszi
 * Copyright (c) 2003-2004 Michael Niedermayer
 *
 * Support for external huffman table, various fixes (AVID workaround),
 * aspecting, new decode_frame mechanism and apple mjpeg-b support
 *                                  by Alex Beregszaszi
 *
 * This file is part of FFmpeg.
 *
 * FFmpeg is free software; you can redistribute it and/or
 * modify it under the terms of the GNU Lesser General Public
 * License as published by the Free Software Foundation; either
 * version 2.1 of the License, or (at your option) any later version.
 *
 * FFmpeg is distributed in the hope that it will be useful,
 * but WITHOUT ANY WARRANTY; without even the implied warranty of
 * MERCHANTABILITY or FITNESS FOR A PARTICULAR PURPOSE.  See the GNU
 * Lesser General Public License for more details.
 *
 * You should have received a copy of the GNU Lesser General Public
 * License along with FFmpeg; if not, write to the Free Software
 * Foundation, Inc., 51 Franklin Street, Fifth Floor, Boston, MA 02110-1301 USA
 */

/**
 * @file
 * MJPEG decoder.
 */

#include "libavutil/imgutils.h"
#include "libavutil/avassert.h"
#include "libavutil/opt.h"
#include "avcodec.h"
#include "dsputil.h"
#include "mjpeg.h"
#include "mjpegdec.h"
#include "jpeglsdec.h"


static int build_vlc(VLC *vlc, const uint8_t *bits_table,
                     const uint8_t *val_table, int nb_codes,
                     int use_static, int is_ac)
{
    uint8_t huff_size[256] = { 0 };
    uint16_t huff_code[256];
    uint16_t huff_sym[256];
    int i;

    av_assert0(nb_codes <= 256);

    ff_mjpeg_build_huffman_codes(huff_size, huff_code, bits_table, val_table);

    for (i = 0; i < 256; i++)
        huff_sym[i] = i + 16 * is_ac;

    if (is_ac)
        huff_sym[0] = 16 * 256;

    return ff_init_vlc_sparse(vlc, 9, nb_codes, huff_size, 1, 1,
                              huff_code, 2, 2, huff_sym, 2, 2, use_static);
}

static void build_basic_mjpeg_vlc(MJpegDecodeContext *s)
{
    build_vlc(&s->vlcs[0][0], ff_mjpeg_bits_dc_luminance,
              ff_mjpeg_val_dc, 12, 0, 0);
    build_vlc(&s->vlcs[0][1], ff_mjpeg_bits_dc_chrominance,
              ff_mjpeg_val_dc, 12, 0, 0);
    build_vlc(&s->vlcs[1][0], ff_mjpeg_bits_ac_luminance,
              ff_mjpeg_val_ac_luminance, 251, 0, 1);
    build_vlc(&s->vlcs[1][1], ff_mjpeg_bits_ac_chrominance,
              ff_mjpeg_val_ac_chrominance, 251, 0, 1);
    build_vlc(&s->vlcs[2][0], ff_mjpeg_bits_ac_luminance,
              ff_mjpeg_val_ac_luminance, 251, 0, 0);
    build_vlc(&s->vlcs[2][1], ff_mjpeg_bits_ac_chrominance,
              ff_mjpeg_val_ac_chrominance, 251, 0, 0);
}

av_cold int ff_mjpeg_decode_init(AVCodecContext *avctx)
{
    MJpegDecodeContext *s = avctx->priv_data;

    if (!s->picture_ptr)
        s->picture_ptr = &s->picture;
    avcodec_get_frame_defaults(&s->picture);

    s->avctx = avctx;
    ff_dsputil_init(&s->dsp, avctx);
    ff_init_scantable(s->dsp.idct_permutation, &s->scantable, ff_zigzag_direct);
    s->buffer_size   = 0;
    s->buffer        = NULL;
    s->start_code    = -1;
    s->first_picture = 1;
    s->org_height    = avctx->coded_height;
    avctx->chroma_sample_location = AVCHROMA_LOC_CENTER;

    build_basic_mjpeg_vlc(s);

    if (s->extern_huff) {
<<<<<<< HEAD
        av_log(avctx, AV_LOG_INFO, "using external huffman table\n");
=======
        int ret;
        av_log(avctx, AV_LOG_INFO, "mjpeg: using external huffman table\n");
>>>>>>> 4aa3d7b3
        init_get_bits(&s->gb, avctx->extradata, avctx->extradata_size * 8);
        if ((ret = ff_mjpeg_decode_dht(s))) {
            av_log(avctx, AV_LOG_ERROR,
<<<<<<< HEAD
                   "error using external huffman table, switching back to internal\n");
            build_basic_mjpeg_vlc(s);
=======
                   "mjpeg: error using external huffman table\n");
            return ret;
>>>>>>> 4aa3d7b3
        }
    }
    if (avctx->field_order == AV_FIELD_BB) { /* quicktime icefloe 019 */
        s->interlace_polarity = 1;           /* bottom field first */
        av_log(avctx, AV_LOG_DEBUG, "bottom field first\n");
    }
    if (avctx->codec->id == AV_CODEC_ID_AMV)
        s->flipped = 1;

    return 0;
}


/* quantize tables */
int ff_mjpeg_decode_dqt(MJpegDecodeContext *s)
{
    int len, index, i, j;

    len = get_bits(&s->gb, 16) - 2;

    while (len >= 65) {
        /* only 8 bit precision handled */
        if (get_bits(&s->gb, 4) != 0) {
            av_log(s->avctx, AV_LOG_ERROR, "dqt: 16bit precision\n");
            return -1;
        }
        index = get_bits(&s->gb, 4);
        if (index >= 4)
            return -1;
        av_log(s->avctx, AV_LOG_DEBUG, "index=%d\n", index);
        /* read quant table */
        for (i = 0; i < 64; i++) {
            j = s->scantable.permutated[i];
            s->quant_matrixes[index][j] = get_bits(&s->gb, 8);
        }

        // XXX FIXME finetune, and perhaps add dc too
        s->qscale[index] = FFMAX(s->quant_matrixes[index][s->scantable.permutated[1]],
                                 s->quant_matrixes[index][s->scantable.permutated[8]]) >> 1;
        av_log(s->avctx, AV_LOG_DEBUG, "qscale[%d]: %d\n",
               index, s->qscale[index]);
        len -= 65;
    }
    return 0;
}

/* decode huffman tables and build VLC decoders */
int ff_mjpeg_decode_dht(MJpegDecodeContext *s)
{
    int len, index, i, class, n, v, code_max;
    uint8_t bits_table[17];
    uint8_t val_table[256];
    int ret = 0;

    len = get_bits(&s->gb, 16) - 2;

    while (len > 0) {
        if (len < 17)
            return AVERROR_INVALIDDATA;
        class = get_bits(&s->gb, 4);
        if (class >= 2)
            return AVERROR_INVALIDDATA;
        index = get_bits(&s->gb, 4);
        if (index >= 4)
            return AVERROR_INVALIDDATA;
        n = 0;
        for (i = 1; i <= 16; i++) {
            bits_table[i] = get_bits(&s->gb, 8);
            n += bits_table[i];
        }
        len -= 17;
        if (len < n || n > 256)
            return AVERROR_INVALIDDATA;

        code_max = 0;
        for (i = 0; i < n; i++) {
            v = get_bits(&s->gb, 8);
            if (v > code_max)
                code_max = v;
            val_table[i] = v;
        }
        len -= n;

        /* build VLC and flush previous vlc if present */
        ff_free_vlc(&s->vlcs[class][index]);
        av_log(s->avctx, AV_LOG_DEBUG, "class=%d index=%d nb_codes=%d\n",
               class, index, code_max + 1);
        if ((ret = build_vlc(&s->vlcs[class][index], bits_table, val_table,
                             code_max + 1, 0, class > 0)) < 0)
            return ret;

        if (class > 0) {
            ff_free_vlc(&s->vlcs[2][index]);
            if ((ret = build_vlc(&s->vlcs[2][index], bits_table, val_table,
                                 code_max + 1, 0, 0)) < 0)
                return ret;
        }
    }
    return 0;
}

int ff_mjpeg_decode_sof(MJpegDecodeContext *s)
{
    int len, nb_components, i, width, height, pix_fmt_id;

    s->cur_scan = 0;
    s->upscale_h = s->upscale_v = 0;

    /* XXX: verify len field validity */
    len     = get_bits(&s->gb, 16);
    s->bits = get_bits(&s->gb, 8);

    if (s->pegasus_rct)
        s->bits = 9;
    if (s->bits == 9 && !s->pegasus_rct)
        s->rct  = 1;    // FIXME ugly

    if (s->bits != 8 && !s->lossless) {
        av_log(s->avctx, AV_LOG_ERROR, "only 8 bits/component accepted\n");
        return -1;
    }

    if(s->lossless && s->avctx->lowres){
        av_log(s->avctx, AV_LOG_ERROR, "lowres is not possible with lossless jpeg\n");
        return -1;
    }

    height = get_bits(&s->gb, 16);
    width  = get_bits(&s->gb, 16);

    // HACK for odd_height.mov
    if (s->interlaced && s->width == width && s->height == height + 1)
        height= s->height;

    av_log(s->avctx, AV_LOG_DEBUG, "sof0: picture: %dx%d\n", width, height);
    if (av_image_check_size(width, height, 0, s->avctx))
        return AVERROR_INVALIDDATA;

    nb_components = get_bits(&s->gb, 8);
    if (nb_components <= 0 ||
        nb_components > MAX_COMPONENTS)
        return -1;
    if (s->interlaced && (s->bottom_field == !s->interlace_polarity)) {
        if (nb_components != s->nb_components) {
            av_log(s->avctx, AV_LOG_ERROR, "nb_components changing in interlaced picture\n");
            return AVERROR_INVALIDDATA;
        }
    }
    if (s->ls && !(s->bits <= 8 || nb_components == 1)) {
        av_log_missing_feature(s->avctx,
                               "only <= 8 bits/component or "
                               "16-bit gray accepted for JPEG-LS\n", 0);
        return AVERROR_PATCHWELCOME;
    }
    s->nb_components = nb_components;
    s->h_max         = 1;
    s->v_max         = 1;
    for (i = 0; i < nb_components; i++) {
        /* component id */
        s->component_id[i] = get_bits(&s->gb, 8) - 1;
        s->h_count[i]      = get_bits(&s->gb, 4);
        s->v_count[i]      = get_bits(&s->gb, 4);
        /* compute hmax and vmax (only used in interleaved case) */
        if (s->h_count[i] > s->h_max)
            s->h_max = s->h_count[i];
        if (s->v_count[i] > s->v_max)
            s->v_max = s->v_count[i];
        if (!s->h_count[i] || !s->v_count[i]) {
            av_log(s->avctx, AV_LOG_ERROR, "h/v_count is 0\n");
            return -1;
        }
        s->quant_index[i] = get_bits(&s->gb, 8);
        if (s->quant_index[i] >= 4)
            return AVERROR_INVALIDDATA;
        av_log(s->avctx, AV_LOG_DEBUG, "component %d %d:%d id: %d quant:%d\n",
               i, s->h_count[i], s->v_count[i],
               s->component_id[i], s->quant_index[i]);
    }

    if (s->ls && (s->h_max > 1 || s->v_max > 1)) {
        av_log_missing_feature(s->avctx,
                               "Subsampling in JPEG-LS is not supported.\n", 0);
        return AVERROR_PATCHWELCOME;
    }

    if (s->v_max == 1 && s->h_max == 1 && s->lossless==1 && nb_components==3)
        s->rgb = 1;

    /* if different size, realloc/alloc picture */
    /* XXX: also check h_count and v_count */
    if (width != s->width || height != s->height) {
        av_freep(&s->qscale_table);

        s->width      = width;
        s->height     = height;
        s->interlaced = 0;

        /* test interlaced mode */
        if (s->first_picture   &&
            s->org_height != 0 &&
            s->height < ((s->org_height * 3) / 4)) {
            s->interlaced                    = 1;
            s->bottom_field                  = s->interlace_polarity;
            s->picture_ptr->interlaced_frame = 1;
            s->picture_ptr->top_field_first  = !s->interlace_polarity;
            height *= 2;
        }

        avcodec_set_dimensions(s->avctx, width, height);

        s->qscale_table  = av_mallocz((s->width + 15) / 16);
        s->first_picture = 0;
    }

    if (s->interlaced && (s->bottom_field == !s->interlace_polarity)) {
        if (s->progressive) {
            av_log_ask_for_sample(s->avctx, "progressively coded interlaced pictures not supported\n");
            return AVERROR_INVALIDDATA;
        }
    } else{
    /* XXX: not complete test ! */
    pix_fmt_id = (s->h_count[0] << 28) | (s->v_count[0] << 24) |
                 (s->h_count[1] << 20) | (s->v_count[1] << 16) |
                 (s->h_count[2] << 12) | (s->v_count[2] <<  8) |
                 (s->h_count[3] <<  4) |  s->v_count[3];
    av_log(s->avctx, AV_LOG_DEBUG, "pix fmt id %x\n", pix_fmt_id);
    /* NOTE we do not allocate pictures large enough for the possible
     * padding of h/v_count being 4 */
    if (!(pix_fmt_id & 0xD0D0D0D0))
        pix_fmt_id -= (pix_fmt_id & 0xF0F0F0F0) >> 1;
    if (!(pix_fmt_id & 0x0D0D0D0D))
        pix_fmt_id -= (pix_fmt_id & 0x0F0F0F0F) >> 1;

    switch (pix_fmt_id) {
    case 0x11111100:
        if (s->rgb)
            s->avctx->pix_fmt = PIX_FMT_BGR24;
        else {
            if (s->component_id[0] == 'Q' && s->component_id[1] == 'F' && s->component_id[2] == 'A') {
                s->avctx->pix_fmt = PIX_FMT_GBR24P;
            } else {
            s->avctx->pix_fmt = s->cs_itu601 ? PIX_FMT_YUV444P : PIX_FMT_YUVJ444P;
            s->avctx->color_range = s->cs_itu601 ? AVCOL_RANGE_MPEG : AVCOL_RANGE_JPEG;
            }
        }
        av_assert0(s->nb_components == 3);
        break;
    case 0x12121100:
    case 0x22122100:
        s->avctx->pix_fmt = s->cs_itu601 ? PIX_FMT_YUV444P : PIX_FMT_YUVJ444P;
        s->avctx->color_range = s->cs_itu601 ? AVCOL_RANGE_MPEG : AVCOL_RANGE_JPEG;
        s->upscale_v = 2;
        s->upscale_h = (pix_fmt_id == 0x22122100);
        s->chroma_height = s->height;
        break;
    case 0x21211100:
    case 0x22211200:
        s->avctx->pix_fmt = s->cs_itu601 ? PIX_FMT_YUV444P : PIX_FMT_YUVJ444P;
        s->avctx->color_range = s->cs_itu601 ? AVCOL_RANGE_MPEG : AVCOL_RANGE_JPEG;
        s->upscale_v = (pix_fmt_id == 0x22211200);
        s->upscale_h = 2;
        s->chroma_height = s->height;
        break;
    case 0x22221100:
        s->avctx->pix_fmt = s->cs_itu601 ? PIX_FMT_YUV444P : PIX_FMT_YUVJ444P;
        s->avctx->color_range = s->cs_itu601 ? AVCOL_RANGE_MPEG : AVCOL_RANGE_JPEG;
        s->upscale_v = 2;
        s->upscale_h = 2;
        s->chroma_height = s->height / 2;
        break;
    case 0x11000000:
        if(s->bits <= 8)
            s->avctx->pix_fmt = PIX_FMT_GRAY8;
        else
            s->avctx->pix_fmt = PIX_FMT_GRAY16;
        break;
    case 0x12111100:
    case 0x22211100:
    case 0x22112100:
        s->avctx->pix_fmt = s->cs_itu601 ? PIX_FMT_YUV440P : PIX_FMT_YUVJ440P;
        s->avctx->color_range = s->cs_itu601 ? AVCOL_RANGE_MPEG : AVCOL_RANGE_JPEG;
        s->upscale_h = (pix_fmt_id == 0x22211100) * 2 + (pix_fmt_id == 0x22112100);
        s->chroma_height = s->height / 2;
        break;
    case 0x21111100:
        s->avctx->pix_fmt = s->cs_itu601 ? PIX_FMT_YUV422P : PIX_FMT_YUVJ422P;
        s->avctx->color_range = s->cs_itu601 ? AVCOL_RANGE_MPEG : AVCOL_RANGE_JPEG;
        break;
    case 0x22121100:
    case 0x22111200:
        s->avctx->pix_fmt = s->cs_itu601 ? PIX_FMT_YUV422P : PIX_FMT_YUVJ422P;
        s->avctx->color_range = s->cs_itu601 ? AVCOL_RANGE_MPEG : AVCOL_RANGE_JPEG;
        s->upscale_v = (pix_fmt_id == 0x22121100) + 1;
        break;
    case 0x22111100:
        s->avctx->pix_fmt = s->cs_itu601 ? PIX_FMT_YUV420P : PIX_FMT_YUVJ420P;
        s->avctx->color_range = s->cs_itu601 ? AVCOL_RANGE_MPEG : AVCOL_RANGE_JPEG;
        break;
    default:
        av_log(s->avctx, AV_LOG_ERROR, "Unhandled pixel format 0x%x\n", pix_fmt_id);
        return AVERROR_PATCHWELCOME;
    }
    if ((s->upscale_h || s->upscale_v) && s->avctx->lowres) {
        av_log(s->avctx, AV_LOG_ERROR, "lowres not supported for weird subsampling\n");
        return AVERROR_PATCHWELCOME;
    }
    if (s->ls) {
        s->upscale_h = s->upscale_v = 0;
        if (s->nb_components > 1)
            s->avctx->pix_fmt = PIX_FMT_RGB24;
        else if (s->bits <= 8)
            s->avctx->pix_fmt = PIX_FMT_GRAY8;
        else
            s->avctx->pix_fmt = PIX_FMT_GRAY16;
    }

    if (s->picture_ptr->data[0])
        s->avctx->release_buffer(s->avctx, s->picture_ptr);

    if (s->avctx->get_buffer(s->avctx, s->picture_ptr) < 0) {
        av_log(s->avctx, AV_LOG_ERROR, "get_buffer() failed\n");
        return -1;
    }
    s->picture_ptr->pict_type = AV_PICTURE_TYPE_I;
    s->picture_ptr->key_frame = 1;
    s->got_picture            = 1;

    for (i = 0; i < 3; i++)
        s->linesize[i] = s->picture_ptr->linesize[i] << s->interlaced;

//    printf("%d %d %d %d %d %d\n",
//           s->width, s->height, s->linesize[0], s->linesize[1],
//           s->interlaced, s->avctx->height);

    if (len != (8 + (3 * nb_components)))
        av_log(s->avctx, AV_LOG_DEBUG, "decode_sof0: error, len(%d) mismatch\n", len);
    }

    /* totally blank picture as progressive JPEG will only add details to it */
    if (s->progressive) {
        int bw = (width  + s->h_max * 8 - 1) / (s->h_max * 8);
        int bh = (height + s->v_max * 8 - 1) / (s->v_max * 8);
        for (i = 0; i < s->nb_components; i++) {
            int size = bw * bh * s->h_count[i] * s->v_count[i];
            av_freep(&s->blocks[i]);
            av_freep(&s->last_nnz[i]);
            s->blocks[i]       = av_malloc(size * sizeof(**s->blocks));
            s->last_nnz[i]     = av_mallocz(size * sizeof(**s->last_nnz));
            s->block_stride[i] = bw * s->h_count[i];
        }
        memset(s->coefs_finished, 0, sizeof(s->coefs_finished));
    }
    return 0;
}

static inline int mjpeg_decode_dc(MJpegDecodeContext *s, int dc_index)
{
    int code;
    code = get_vlc2(&s->gb, s->vlcs[0][dc_index].table, 9, 2);
    if (code < 0) {
        av_log(s->avctx, AV_LOG_WARNING,
               "mjpeg_decode_dc: bad vlc: %d:%d (%p)\n",
               0, dc_index, &s->vlcs[0][dc_index]);
        return 0xffff;
    }

    if (code)
        return get_xbits(&s->gb, code);
    else
        return 0;
}

/* decode block and dequantize */
static int decode_block(MJpegDecodeContext *s, DCTELEM *block, int component,
                        int dc_index, int ac_index, int16_t *quant_matrix)
{
    int code, i, j, level, val;

    /* DC coef */
    val = mjpeg_decode_dc(s, dc_index);
    if (val == 0xffff) {
        av_log(s->avctx, AV_LOG_ERROR, "error dc\n");
        return AVERROR_INVALIDDATA;
    }
    val = val * quant_matrix[0] + s->last_dc[component];
    s->last_dc[component] = val;
    block[0] = val;
    /* AC coefs */
    i = 0;
    {OPEN_READER(re, &s->gb);
    do {
        UPDATE_CACHE(re, &s->gb);
        GET_VLC(code, re, &s->gb, s->vlcs[1][ac_index].table, 9, 2);

        i += ((unsigned)code) >> 4;
            code &= 0xf;
        if (code) {
            if (code > MIN_CACHE_BITS - 16)
                UPDATE_CACHE(re, &s->gb);

            {
                int cache = GET_CACHE(re, &s->gb);
                int sign  = (~cache) >> 31;
                level     = (NEG_USR32(sign ^ cache,code) ^ sign) - sign;
            }

            LAST_SKIP_BITS(re, &s->gb, code);

            if (i > 63) {
                av_log(s->avctx, AV_LOG_ERROR, "error count: %d\n", i);
                return AVERROR_INVALIDDATA;
            }
            j        = s->scantable.permutated[i];
            block[j] = level * quant_matrix[j];
        }
    } while (i < 63);
    CLOSE_READER(re, &s->gb);}

    return 0;
}

static int decode_dc_progressive(MJpegDecodeContext *s, DCTELEM *block,
                                 int component, int dc_index,
                                 int16_t *quant_matrix, int Al)
{
    int val;
    s->dsp.clear_block(block);
    val = mjpeg_decode_dc(s, dc_index);
    if (val == 0xffff) {
        av_log(s->avctx, AV_LOG_ERROR, "error dc\n");
        return AVERROR_INVALIDDATA;
    }
    val = (val * quant_matrix[0] << Al) + s->last_dc[component];
    s->last_dc[component] = val;
    block[0] = val;
    return 0;
}

/* decode block and dequantize - progressive JPEG version */
static int decode_block_progressive(MJpegDecodeContext *s, DCTELEM *block,
                                    uint8_t *last_nnz, int ac_index,
                                    int16_t *quant_matrix,
                                    int ss, int se, int Al, int *EOBRUN)
{
    int code, i, j, level, val, run;

    if (*EOBRUN) {
        (*EOBRUN)--;
        return 0;
    }

    {
        OPEN_READER(re, &s->gb);
        for (i = ss; ; i++) {
            UPDATE_CACHE(re, &s->gb);
            GET_VLC(code, re, &s->gb, s->vlcs[2][ac_index].table, 9, 2);

            run = ((unsigned) code) >> 4;
            code &= 0xF;
            if (code) {
                i += run;
                if (code > MIN_CACHE_BITS - 16)
                    UPDATE_CACHE(re, &s->gb);

                {
                    int cache = GET_CACHE(re, &s->gb);
                    int sign  = (~cache) >> 31;
                    level     = (NEG_USR32(sign ^ cache,code) ^ sign) - sign;
                }

                LAST_SKIP_BITS(re, &s->gb, code);

                if (i >= se) {
                    if (i == se) {
                        j = s->scantable.permutated[se];
                        block[j] = level * quant_matrix[j] << Al;
                        break;
                    }
                    av_log(s->avctx, AV_LOG_ERROR, "error count: %d\n", i);
                    return AVERROR_INVALIDDATA;
                }
                j = s->scantable.permutated[i];
                block[j] = level * quant_matrix[j] << Al;
            } else {
                if (run == 0xF) {// ZRL - skip 15 coefficients
                    i += 15;
                    if (i >= se) {
                        av_log(s->avctx, AV_LOG_ERROR, "ZRL overflow: %d\n", i);
                        return AVERROR_INVALIDDATA;
                    }
                } else {
                    val = (1 << run);
                    if (run) {
                        UPDATE_CACHE(re, &s->gb);
                        val += NEG_USR32(GET_CACHE(re, &s->gb), run);
                        LAST_SKIP_BITS(re, &s->gb, run);
                    }
                    *EOBRUN = val - 1;
                    break;
                }
            }
        }
        CLOSE_READER(re, &s->gb);
    }

    if (i > *last_nnz)
        *last_nnz = i;

    return 0;
}

#define REFINE_BIT(j) {                                             \
    UPDATE_CACHE(re, &s->gb);                                       \
    sign = block[j] >> 15;                                          \
    block[j] += SHOW_UBITS(re, &s->gb, 1) *                         \
                ((quant_matrix[j] ^ sign) - sign) << Al;            \
    LAST_SKIP_BITS(re, &s->gb, 1);                                  \
}

#define ZERO_RUN                                                    \
for (; ; i++) {                                                     \
    if (i > last) {                                                 \
        i += run;                                                   \
        if (i > se) {                                               \
            av_log(s->avctx, AV_LOG_ERROR, "error count: %d\n", i); \
            return -1;                                              \
        }                                                           \
        break;                                                      \
    }                                                               \
    j = s->scantable.permutated[i];                                 \
    if (block[j])                                                   \
        REFINE_BIT(j)                                               \
    else if (run-- == 0)                                            \
        break;                                                      \
}

/* decode block and dequantize - progressive JPEG refinement pass */
static int decode_block_refinement(MJpegDecodeContext *s, DCTELEM *block,
                                   uint8_t *last_nnz,
                                   int ac_index, int16_t *quant_matrix,
                                   int ss, int se, int Al, int *EOBRUN)
{
    int code, i = ss, j, sign, val, run;
    int last    = FFMIN(se, *last_nnz);

    OPEN_READER(re, &s->gb);
    if (*EOBRUN) {
        (*EOBRUN)--;
    } else {
        for (; ; i++) {
            UPDATE_CACHE(re, &s->gb);
            GET_VLC(code, re, &s->gb, s->vlcs[2][ac_index].table, 9, 2);

            if (code & 0xF) {
                run = ((unsigned) code) >> 4;
                UPDATE_CACHE(re, &s->gb);
                val = SHOW_UBITS(re, &s->gb, 1);
                LAST_SKIP_BITS(re, &s->gb, 1);
                ZERO_RUN;
                j = s->scantable.permutated[i];
                val--;
                block[j] = ((quant_matrix[j]^val) - val) << Al;
                if (i == se) {
                    if (i > *last_nnz)
                        *last_nnz = i;
                    CLOSE_READER(re, &s->gb);
                    return 0;
                }
            } else {
                run = ((unsigned) code) >> 4;
                if (run == 0xF) {
                    ZERO_RUN;
                } else {
                    val = run;
                    run = (1 << run);
                    if (val) {
                        UPDATE_CACHE(re, &s->gb);
                        run += SHOW_UBITS(re, &s->gb, val);
                        LAST_SKIP_BITS(re, &s->gb, val);
                    }
                    *EOBRUN = run - 1;
                    break;
                }
            }
        }

        if (i > *last_nnz)
            *last_nnz = i;
    }

    for (; i <= last; i++) {
        j = s->scantable.permutated[i];
        if (block[j])
            REFINE_BIT(j)
    }
    CLOSE_READER(re, &s->gb);

    return 0;
}
#undef REFINE_BIT
#undef ZERO_RUN

static int ljpeg_decode_rgb_scan(MJpegDecodeContext *s, int nb_components, int predictor, int point_transform)
{
    int i, mb_x, mb_y;
    uint16_t (*buffer)[4];
    int left[3], top[3], topleft[3];
    const int linesize = s->linesize[0];
    const int mask     = (1 << s->bits) - 1;
    int resync_mb_y = 0;
    int resync_mb_x = 0;

    s->restart_count = s->restart_interval;

    av_fast_malloc(&s->ljpeg_buffer, &s->ljpeg_buffer_size,
                   (unsigned)s->mb_width * 4 * sizeof(s->ljpeg_buffer[0][0]));
    buffer = s->ljpeg_buffer;

    for (i = 0; i < 3; i++)
        buffer[0][i] = 1 << (s->bits - 1);

    for (mb_y = 0; mb_y < s->mb_height; mb_y++) {
        uint8_t *ptr = s->picture.data[0] + (linesize * mb_y);

        if (s->interlaced && s->bottom_field)
            ptr += linesize >> 1;

        for (i = 0; i < 3; i++)
            top[i] = left[i] = topleft[i] = buffer[0][i];

        for (mb_x = 0; mb_x < s->mb_width; mb_x++) {
            int modified_predictor = predictor;

            if (s->restart_interval && !s->restart_count){
                s->restart_count = s->restart_interval;
                resync_mb_x = mb_x;
                resync_mb_y = mb_y;
                for(i=0; i<3; i++)
                    top[i] = left[i]= topleft[i]= 1 << (s->bits - 1);
            }
            if (mb_y == resync_mb_y || mb_y == resync_mb_y+1 && mb_x < resync_mb_x || !mb_x)
                modified_predictor = 1;

            for (i=0;i<nb_components;i++) {
                int pred, dc;

                topleft[i] = top[i];
                top[i]     = buffer[mb_x][i];

                PREDICT(pred, topleft[i], top[i], left[i], modified_predictor);

                dc = mjpeg_decode_dc(s, s->dc_index[i]);
                if(dc == 0xFFFF)
                    return -1;

                left[i] = buffer[mb_x][i] =
                    mask & (pred + (dc << point_transform));
            }

            if (s->restart_interval && !--s->restart_count) {
                align_get_bits(&s->gb);
                skip_bits(&s->gb, 16); /* skip RSTn */
            }
        }

        if (s->rct) {
            for (mb_x = 0; mb_x < s->mb_width; mb_x++) {
                ptr[3*mb_x + 1] = buffer[mb_x][0] - ((buffer[mb_x][1] + buffer[mb_x][2] - 0x200) >> 2);
                ptr[3*mb_x + 0] = buffer[mb_x][1] + ptr[3*mb_x + 1];
                ptr[3*mb_x + 2] = buffer[mb_x][2] + ptr[3*mb_x + 1];
            }
        } else if (s->pegasus_rct) {
            for (mb_x = 0; mb_x < s->mb_width; mb_x++) {
                ptr[3*mb_x + 1] = buffer[mb_x][0] - ((buffer[mb_x][1] + buffer[mb_x][2]) >> 2);
                ptr[3*mb_x + 0] = buffer[mb_x][1] + ptr[3*mb_x + 1];
                ptr[3*mb_x + 2] = buffer[mb_x][2] + ptr[3*mb_x + 1];
            }
        } else {
            for(i=0; i<nb_components; i++) {
                int c= s->comp_index[i];
                for(mb_x = 0; mb_x < s->mb_width; mb_x++) {
                    ptr[3*mb_x+2-c] = buffer[mb_x][i];
                }
            }
        }
    }
    return 0;
}

static int ljpeg_decode_yuv_scan(MJpegDecodeContext *s, int predictor,
                                 int point_transform)
{
    int i, mb_x, mb_y;
    const int nb_components=s->nb_components;
    int bits= (s->bits+7)&~7;
    int resync_mb_y = 0;
    int resync_mb_x = 0;

    point_transform += bits - s->bits;

    av_assert0(nb_components==1 || nb_components==3);

    for (mb_y = 0; mb_y < s->mb_height; mb_y++) {
        for (mb_x = 0; mb_x < s->mb_width; mb_x++) {
            if (s->restart_interval && !s->restart_count){
                s->restart_count = s->restart_interval;
                resync_mb_x = mb_x;
                resync_mb_y = mb_y;
            }

            if(!mb_x || mb_y == resync_mb_y || mb_y == resync_mb_y+1 && mb_x < resync_mb_x || s->interlaced){
                int toprow  = mb_y == resync_mb_y || mb_y == resync_mb_y+1 && mb_x < resync_mb_x;
                int leftcol = !mb_x || mb_y == resync_mb_y && mb_x == resync_mb_x;
                for (i = 0; i < nb_components; i++) {
                    uint8_t *ptr;
                    uint16_t *ptr16;
                    int n, h, v, x, y, c, j, linesize;
                    n = s->nb_blocks[i];
                    c = s->comp_index[i];
                    h = s->h_scount[i];
                    v = s->v_scount[i];
                    x = 0;
                    y = 0;
                    linesize= s->linesize[c];

                    if(bits>8) linesize /= 2;

                    for(j=0; j<n; j++) {
                        int pred, dc;

                        dc = mjpeg_decode_dc(s, s->dc_index[i]);
                        if(dc == 0xFFFF)
                            return -1;
                        if(bits<=8){
                        ptr = s->picture.data[c] + (linesize * (v * mb_y + y)) + (h * mb_x + x); //FIXME optimize this crap
                        if(y==0 && toprow){
                            if(x==0 && leftcol){
                                pred= 1 << (bits - 1);
                            }else{
                                pred= ptr[-1];
                            }
                        }else{
                            if(x==0 && leftcol){
                                pred= ptr[-linesize];
                            }else{
                                PREDICT(pred, ptr[-linesize-1], ptr[-linesize], ptr[-1], predictor);
                            }
                        }

                        if (s->interlaced && s->bottom_field)
                            ptr += linesize >> 1;
                        pred &= (-1)<<(8-s->bits);
                        *ptr= pred + (dc << point_transform);
                        }else{
                            ptr16 = (uint16_t*)(s->picture.data[c] + 2*(linesize * (v * mb_y + y)) + 2*(h * mb_x + x)); //FIXME optimize this crap
                            if(y==0 && toprow){
                                if(x==0 && leftcol){
                                    pred= 1 << (bits - 1);
                                }else{
                                    pred= ptr16[-1];
                                }
                            }else{
                                if(x==0 && leftcol){
                                    pred= ptr16[-linesize];
                                }else{
                                    PREDICT(pred, ptr16[-linesize-1], ptr16[-linesize], ptr16[-1], predictor);
                                }
                            }

                            if (s->interlaced && s->bottom_field)
                                ptr16 += linesize >> 1;
                            pred &= (-1)<<(16-s->bits);
                            *ptr16= pred + (dc << point_transform);
                        }
                        if (++x == h) {
                            x = 0;
                            y++;
                        }
                    }
                }
            } else {
                for (i = 0; i < nb_components; i++) {
                    uint8_t *ptr;
                    uint16_t *ptr16;
                    int n, h, v, x, y, c, j, linesize, dc;
                    n        = s->nb_blocks[i];
                    c        = s->comp_index[i];
                    h        = s->h_scount[i];
                    v        = s->v_scount[i];
                    x        = 0;
                    y        = 0;
                    linesize = s->linesize[c];

                    if(bits>8) linesize /= 2;

                    for (j = 0; j < n; j++) {
                        int pred;

                        dc = mjpeg_decode_dc(s, s->dc_index[i]);
                        if(dc == 0xFFFF)
                            return -1;
                        if(bits<=8){
                            ptr = s->picture.data[c] +
                              (linesize * (v * mb_y + y)) +
                              (h * mb_x + x); //FIXME optimize this crap
                            PREDICT(pred, ptr[-linesize-1], ptr[-linesize], ptr[-1], predictor);

                            pred &= (-1)<<(8-s->bits);
                            *ptr = pred + (dc << point_transform);
                        }else{
                            ptr16 = (uint16_t*)(s->picture.data[c] + 2*(linesize * (v * mb_y + y)) + 2*(h * mb_x + x)); //FIXME optimize this crap
                            PREDICT(pred, ptr16[-linesize-1], ptr16[-linesize], ptr16[-1], predictor);

                            pred &= (-1)<<(16-s->bits);
                            *ptr16= pred + (dc << point_transform);
                        }

                        if (++x == h) {
                            x = 0;
                            y++;
                        }
                    }
                }
            }
            if (s->restart_interval && !--s->restart_count) {
                align_get_bits(&s->gb);
                skip_bits(&s->gb, 16); /* skip RSTn */
            }
        }
    }
    return 0;
}

static av_always_inline void mjpeg_copy_block(uint8_t *dst, const uint8_t *src,
                                              int linesize, int lowres)
{
    switch (lowres) {
    case 0: copy_block8(dst, src, linesize, linesize, 8);
        break;
    case 1: copy_block4(dst, src, linesize, linesize, 4);
        break;
    case 2: copy_block2(dst, src, linesize, linesize, 2);
        break;
    case 3: *dst = *src;
        break;
    }
}

static int mjpeg_decode_scan(MJpegDecodeContext *s, int nb_components, int Ah,
                             int Al, const uint8_t *mb_bitmask,
                             const AVFrame *reference)
{
    int i, mb_x, mb_y;
    uint8_t *data[MAX_COMPONENTS];
    const uint8_t *reference_data[MAX_COMPONENTS];
    int linesize[MAX_COMPONENTS];
    GetBitContext mb_bitmask_gb;

    if (mb_bitmask)
        init_get_bits(&mb_bitmask_gb, mb_bitmask, s->mb_width * s->mb_height);

    if (s->flipped && s->avctx->flags & CODEC_FLAG_EMU_EDGE) {
        av_log(s->avctx, AV_LOG_ERROR,
               "Can not flip image with CODEC_FLAG_EMU_EDGE set!\n");
        s->flipped = 0;
    }
    if (s->flipped && s->avctx->lowres) {
        av_log(s->avctx, AV_LOG_ERROR, "Can not flip image with lowres\n");
        s->flipped = 0;
    }

    for (i = 0; i < nb_components; i++) {
        int c   = s->comp_index[i];
        data[c] = s->picture_ptr->data[c];
        reference_data[c] = reference ? reference->data[c] : NULL;
        linesize[c] = s->linesize[c];
        s->coefs_finished[c] |= 1;
        if (s->flipped) {
            // picture should be flipped upside-down for this codec
            int offset = (linesize[c] * (s->v_scount[i] *
                         (8 * s->mb_height - ((s->height / s->v_max) & 7)) - 1));
            data[c]           += offset;
            reference_data[c] += offset;
            linesize[c]       *= -1;
        }
    }

    for (mb_y = 0; mb_y < s->mb_height; mb_y++) {
        for (mb_x = 0; mb_x < s->mb_width; mb_x++) {
            const int copy_mb = mb_bitmask && !get_bits1(&mb_bitmask_gb);

            if (s->restart_interval && !s->restart_count)
                s->restart_count = s->restart_interval;

            if (get_bits_left(&s->gb) < 0) {
                av_log(s->avctx, AV_LOG_ERROR, "overread %d\n",
                       -get_bits_left(&s->gb));
                return AVERROR_INVALIDDATA;
            }
            for (i = 0; i < nb_components; i++) {
                uint8_t *ptr;
                int n, h, v, x, y, c, j;
                int block_offset;
                n = s->nb_blocks[i];
                c = s->comp_index[i];
                h = s->h_scount[i];
                v = s->v_scount[i];
                x = 0;
                y = 0;
                for (j = 0; j < n; j++) {
                    block_offset = (((linesize[c] * (v * mb_y + y) * 8) +
                                     (h * mb_x + x) * 8) >> s->avctx->lowres);

                    if (s->interlaced && s->bottom_field)
                        block_offset += linesize[c] >> 1;
                    ptr = data[c] + block_offset;
                    if (!s->progressive) {
                        if (copy_mb)
                            mjpeg_copy_block(ptr, reference_data[c] + block_offset,
                                             linesize[c], s->avctx->lowres);
                        else {
                            s->dsp.clear_block(s->block);
                            if (decode_block(s, s->block, i,
                                             s->dc_index[i], s->ac_index[i],
                                             s->quant_matrixes[s->quant_index[c]]) < 0) {
                                av_log(s->avctx, AV_LOG_ERROR,
                                       "error y=%d x=%d\n", mb_y, mb_x);
                                return AVERROR_INVALIDDATA;
                            }
                            s->dsp.idct_put(ptr, linesize[c], s->block);
                        }
                    } else {
                        int block_idx  = s->block_stride[c] * (v * mb_y + y) +
                                         (h * mb_x + x);
                        DCTELEM *block = s->blocks[c][block_idx];
                        if (Ah)
                            block[0] += get_bits1(&s->gb) *
                                        s->quant_matrixes[s->quant_index[c]][0] << Al;
                        else if (decode_dc_progressive(s, block, i, s->dc_index[i],
                                                       s->quant_matrixes[s->quant_index[c]],
                                                       Al) < 0) {
                            av_log(s->avctx, AV_LOG_ERROR,
                                   "error y=%d x=%d\n", mb_y, mb_x);
                            return AVERROR_INVALIDDATA;
                        }
                    }
                    // av_log(s->avctx, AV_LOG_DEBUG, "mb: %d %d processed\n",
                    //        mb_y, mb_x);
                    // av_log(NULL, AV_LOG_DEBUG, "%d %d %d %d %d %d %d %d \n",
                    //        mb_x, mb_y, x, y, c, s->bottom_field,
                    //        (v * mb_y + y) * 8, (h * mb_x + x) * 8);
                    if (++x == h) {
                        x = 0;
                        y++;
                    }
                }
            }

            if (s->restart_interval) {
                s->restart_count--;
                if(s->restart_count == 0 && s->avctx->codec_id == AV_CODEC_ID_THP){
                    align_get_bits(&s->gb);
                    for (i = 0; i < nb_components; i++) /* reset dc */
                        s->last_dc[i] = 1024;
                }

                i = 8 + ((-get_bits_count(&s->gb)) & 7);
                /* skip RSTn */
                if (show_bits(&s->gb, i) == (1 << i) - 1) {
                    int pos = get_bits_count(&s->gb);
                    align_get_bits(&s->gb);
                    while (get_bits_left(&s->gb) >= 8 && show_bits(&s->gb, 8) == 0xFF)
                        skip_bits(&s->gb, 8);
                    if (get_bits_left(&s->gb) >= 8 && (get_bits(&s->gb, 8) & 0xF8) == 0xD0) {
                        for (i = 0; i < nb_components; i++) /* reset dc */
                            s->last_dc[i] = 1024;
                    } else
                        skip_bits_long(&s->gb, pos - get_bits_count(&s->gb));
                }
            }
        }
    }
    return 0;
}

static int mjpeg_decode_scan_progressive_ac(MJpegDecodeContext *s, int ss,
                                            int se, int Ah, int Al)
{
    int mb_x, mb_y;
    int EOBRUN = 0;
    int c = s->comp_index[0];
    uint8_t *data = s->picture.data[c];
    int linesize  = s->linesize[c];
    int last_scan = 0;
    int16_t *quant_matrix = s->quant_matrixes[s->quant_index[c]];

    if (!Al) {
        s->coefs_finished[c] |= (1LL << (se + 1)) - (1LL << ss);
        last_scan = !~s->coefs_finished[c];
    }

    if (s->interlaced && s->bottom_field)
        data += linesize >> 1;

    for (mb_y = 0; mb_y < s->mb_height; mb_y++) {
        uint8_t *ptr     = data + (mb_y * linesize * 8 >> s->avctx->lowres);
        int block_idx    = mb_y * s->block_stride[c];
        DCTELEM (*block)[64] = &s->blocks[c][block_idx];
        uint8_t *last_nnz    = &s->last_nnz[c][block_idx];
        for (mb_x = 0; mb_x < s->mb_width; mb_x++, block++, last_nnz++) {
                int ret;
                if (Ah)
                    ret = decode_block_refinement(s, *block, last_nnz, s->ac_index[0],
                                                  quant_matrix, ss, se, Al, &EOBRUN);
                else
                    ret = decode_block_progressive(s, *block, last_nnz, s->ac_index[0],
                                                   quant_matrix, ss, se, Al, &EOBRUN);
                if (ret < 0) {
                    av_log(s->avctx, AV_LOG_ERROR,
                           "error y=%d x=%d\n", mb_y, mb_x);
                    return AVERROR_INVALIDDATA;
                }

            if (last_scan) {
                    s->dsp.idct_put(ptr, linesize, *block);
                    ptr += 8 >> s->avctx->lowres;
            }
        }
    }
    return 0;
}

int ff_mjpeg_decode_sos(MJpegDecodeContext *s, const uint8_t *mb_bitmask,
                        const AVFrame *reference)
{
    int len, nb_components, i, h, v, predictor, point_transform;
    int index, id, ret;
    const int block_size = s->lossless ? 1 : 8;
    int ilv, prev_shift;

    if (!s->got_picture) {
        av_log(s->avctx, AV_LOG_WARNING,
                "Can not process SOS before SOF, skipping\n");
        return -1;
    }

    av_assert0(s->picture_ptr->data[0]);
    /* XXX: verify len field validity */
    len = get_bits(&s->gb, 16);
    nb_components = get_bits(&s->gb, 8);
    if (nb_components == 0 || nb_components > MAX_COMPONENTS) {
        av_log(s->avctx, AV_LOG_ERROR,
               "decode_sos: nb_components (%d) unsupported\n", nb_components);
        return AVERROR_PATCHWELCOME;
    }
    if (len != 6 + 2 * nb_components) {
        av_log(s->avctx, AV_LOG_ERROR, "decode_sos: invalid len (%d)\n", len);
        return AVERROR_INVALIDDATA;
    }
    for (i = 0; i < nb_components; i++) {
        id = get_bits(&s->gb, 8) - 1;
        av_log(s->avctx, AV_LOG_DEBUG, "component: %d\n", id);
        /* find component index */
        for (index = 0; index < s->nb_components; index++)
            if (id == s->component_id[index])
                break;
        if (index == s->nb_components) {
            av_log(s->avctx, AV_LOG_ERROR,
                   "decode_sos: index(%d) out of components\n", index);
            return AVERROR_INVALIDDATA;
        }
        /* Metasoft MJPEG codec has Cb and Cr swapped */
        if (s->avctx->codec_tag == MKTAG('M', 'T', 'S', 'J')
            && nb_components == 3 && s->nb_components == 3 && i)
            index = 3 - i;

        if(nb_components == 3 && s->nb_components == 3 && s->avctx->pix_fmt == PIX_FMT_GBR24P)
            index = (i+2)%3;
        if(nb_components == 1 && s->nb_components == 3 && s->avctx->pix_fmt == PIX_FMT_GBR24P)
            index = (index+2)%3;

        s->comp_index[i] = index;

        s->nb_blocks[i] = s->h_count[index] * s->v_count[index];
        s->h_scount[i]  = s->h_count[index];
        s->v_scount[i]  = s->v_count[index];

        s->dc_index[i] = get_bits(&s->gb, 4);
        s->ac_index[i] = get_bits(&s->gb, 4);

        if (s->dc_index[i] <  0 || s->ac_index[i] < 0 ||
            s->dc_index[i] >= 4 || s->ac_index[i] >= 4)
            goto out_of_range;
        if (!s->vlcs[0][s->dc_index[i]].table || !(s->progressive ? s->vlcs[2][s->ac_index[0]].table : s->vlcs[1][s->ac_index[i]].table))
            goto out_of_range;
    }

    predictor = get_bits(&s->gb, 8);       /* JPEG Ss / lossless JPEG predictor /JPEG-LS NEAR */
    ilv = get_bits(&s->gb, 8);             /* JPEG Se / JPEG-LS ILV */
    if(s->avctx->codec_tag != AV_RL32("CJPG")){
        prev_shift      = get_bits(&s->gb, 4); /* Ah */
        point_transform = get_bits(&s->gb, 4); /* Al */
    }else
        prev_shift = point_transform = 0;

    if (nb_components > 1) {
        /* interleaved stream */
        s->mb_width  = (s->width  + s->h_max * block_size - 1) / (s->h_max * block_size);
        s->mb_height = (s->height + s->v_max * block_size - 1) / (s->v_max * block_size);
    } else if (!s->ls) { /* skip this for JPEG-LS */
        h = s->h_max / s->h_scount[0];
        v = s->v_max / s->v_scount[0];
        s->mb_width     = (s->width  + h * block_size - 1) / (h * block_size);
        s->mb_height    = (s->height + v * block_size - 1) / (v * block_size);
        s->nb_blocks[0] = 1;
        s->h_scount[0]  = 1;
        s->v_scount[0]  = 1;
    }

    if (s->avctx->debug & FF_DEBUG_PICT_INFO)
        av_log(s->avctx, AV_LOG_DEBUG, "%s %s p:%d >>:%d ilv:%d bits:%d skip:%d %s comp:%d\n",
               s->lossless ? "lossless" : "sequential DCT", s->rgb ? "RGB" : "",
               predictor, point_transform, ilv, s->bits, s->mjpb_skiptosod,
               s->pegasus_rct ? "PRCT" : (s->rct ? "RCT" : ""), nb_components);


    /* mjpeg-b can have padding bytes between sos and image data, skip them */
    for (i = s->mjpb_skiptosod; i > 0; i--)
        skip_bits(&s->gb, 8);
next_field:
    for (i = 0; i < nb_components; i++)
        s->last_dc[i] = 1024;

    if (s->lossless) {
        av_assert0(s->picture_ptr == &s->picture);
        if (CONFIG_JPEGLS_DECODER && s->ls) {
//            for () {
//            reset_ls_coding_parameters(s, 0);

            if ((ret = ff_jpegls_decode_picture(s, predictor,
                                                point_transform, ilv)) < 0)
                return ret;
        } else {
            if (s->rgb) {
<<<<<<< HEAD
                if (ljpeg_decode_rgb_scan(s, nb_components, predictor, point_transform) < 0)
                    return -1;
=======
                if ((ret = ljpeg_decode_rgb_scan(s, predictor,
                                                 point_transform)) < 0)
                    return ret;
>>>>>>> 4aa3d7b3
            } else {
                if ((ret = ljpeg_decode_yuv_scan(s, predictor,
                                                 point_transform)) < 0)
                    return ret;
            }
        }
    } else {
        if (s->progressive && predictor) {
<<<<<<< HEAD
            av_assert0(s->picture_ptr == &s->picture);
            if (mjpeg_decode_scan_progressive_ac(s, predictor, ilv, prev_shift,
                                                 point_transform) < 0)
                return -1;
=======
            if ((ret = mjpeg_decode_scan_progressive_ac(s, predictor,
                                                        ilv, prev_shift,
                                                        point_transform,
                                                        mb_bitmask,
                                                        reference)) < 0)
                return ret;
>>>>>>> 4aa3d7b3
        } else {
            if ((ret = mjpeg_decode_scan(s, nb_components,
                                         prev_shift, point_transform,
                                         mb_bitmask, reference)) < 0)
                return ret;
        }
    }
    if(s->interlaced && get_bits_left(&s->gb) > 32 && show_bits(&s->gb, 8) == 0xFF) {
        GetBitContext bak= s->gb;
        align_get_bits(&bak);
        if(show_bits(&bak, 16) == 0xFFD1) {
            av_log(s->avctx, AV_LOG_DEBUG, "AVRn ingterlaced picture\n");
            s->gb = bak;
            skip_bits(&s->gb, 16);
            s->bottom_field ^= 1;

            goto next_field;
        }
    }

    emms_c();
    return 0;
 out_of_range:
    av_log(s->avctx, AV_LOG_ERROR, "decode_sos: ac/dc index out of range\n");
    return AVERROR_INVALIDDATA;
}

static int mjpeg_decode_dri(MJpegDecodeContext *s)
{
    if (get_bits(&s->gb, 16) != 4)
        return AVERROR_INVALIDDATA;
    s->restart_interval = get_bits(&s->gb, 16);
    s->restart_count    = 0;
    av_log(s->avctx, AV_LOG_DEBUG, "restart interval: %d\n",
           s->restart_interval);

    return 0;
}

static int mjpeg_decode_app(MJpegDecodeContext *s)
{
    int len, id, i;

    len = get_bits(&s->gb, 16);
    if (len < 5)
        return AVERROR_INVALIDDATA;
    if (8 * len > get_bits_left(&s->gb))
        return AVERROR_INVALIDDATA;

    id   = get_bits_long(&s->gb, 32);
    id   = av_be2ne32(id);
    len -= 6;

    if (s->avctx->debug & FF_DEBUG_STARTCODE)
        av_log(s->avctx, AV_LOG_DEBUG, "APPx %8X\n", id);

    /* Buggy AVID, it puts EOI only at every 10th frame. */
    /* Also, this fourcc is used by non-avid files too, it holds some
       information, but it's always present in AVID-created files. */
    if (id == AV_RL32("AVI1")) {
        /* structure:
            4bytes      AVI1
            1bytes      polarity
            1bytes      always zero
            4bytes      field_size
            4bytes      field_size_less_padding
        */
            s->buggy_avid = 1;
//        if (s->first_picture)
//            printf("mjpeg: workarounding buggy AVID\n");
        i = get_bits(&s->gb, 8); len--;
        av_log(s->avctx, AV_LOG_DEBUG, "polarity %d\n", i);
#if 0
        skip_bits(&s->gb, 8);
        skip_bits(&s->gb, 32);
        skip_bits(&s->gb, 32);
        len -= 10;
#endif
//        if (s->interlace_polarity)
//            printf("mjpeg: interlace polarity: %d\n", s->interlace_polarity);
        goto out;
    }

//    len -= 2;

    if (id == AV_RL32("JFIF")) {
        int t_w, t_h, v1, v2;
        skip_bits(&s->gb, 8); /* the trailing zero-byte */
        v1 = get_bits(&s->gb, 8);
        v2 = get_bits(&s->gb, 8);
        skip_bits(&s->gb, 8);

        s->avctx->sample_aspect_ratio.num = get_bits(&s->gb, 16);
        s->avctx->sample_aspect_ratio.den = get_bits(&s->gb, 16);

        if (s->avctx->debug & FF_DEBUG_PICT_INFO)
            av_log(s->avctx, AV_LOG_INFO,
                   "mjpeg: JFIF header found (version: %x.%x) SAR=%d/%d\n",
                   v1, v2,
                   s->avctx->sample_aspect_ratio.num,
                   s->avctx->sample_aspect_ratio.den);

        t_w = get_bits(&s->gb, 8);
        t_h = get_bits(&s->gb, 8);
        if (t_w && t_h) {
            /* skip thumbnail */
            if (len -10 - (t_w * t_h * 3) > 0)
                len -= t_w * t_h * 3;
        }
        len -= 10;
        goto out;
    }

    if (id == AV_RL32("Adob") && (get_bits(&s->gb, 8) == 'e')) {
        if (s->avctx->debug & FF_DEBUG_PICT_INFO)
            av_log(s->avctx, AV_LOG_INFO, "mjpeg: Adobe header found\n");
        skip_bits(&s->gb, 16); /* version */
        skip_bits(&s->gb, 16); /* flags0 */
        skip_bits(&s->gb, 16); /* flags1 */
        skip_bits(&s->gb,  8); /* transform */
        len -= 7;
        goto out;
    }

    if (id == AV_RL32("LJIF")) {
        if (s->avctx->debug & FF_DEBUG_PICT_INFO)
            av_log(s->avctx, AV_LOG_INFO,
                   "Pegasus lossless jpeg header found\n");
        skip_bits(&s->gb, 16); /* version ? */
        skip_bits(&s->gb, 16); /* unknwon always 0? */
        skip_bits(&s->gb, 16); /* unknwon always 0? */
        skip_bits(&s->gb, 16); /* unknwon always 0? */
        switch (get_bits(&s->gb, 8)) {
        case 1:
            s->rgb         = 1;
            s->pegasus_rct = 0;
            break;
        case 2:
            s->rgb         = 1;
            s->pegasus_rct = 1;
            break;
        default:
            av_log(s->avctx, AV_LOG_ERROR, "unknown colorspace\n");
        }
        len -= 9;
        goto out;
    }

    /* Apple MJPEG-A */
    if ((s->start_code == APP1) && (len > (0x28 - 8))) {
        id   = get_bits_long(&s->gb, 32);
        id   = av_be2ne32(id);
        len -= 4;
        /* Apple MJPEG-A */
        if (id == AV_RL32("mjpg")) {
#if 0
            skip_bits(&s->gb, 32); /* field size */
            skip_bits(&s->gb, 32); /* pad field size */
            skip_bits(&s->gb, 32); /* next off */
            skip_bits(&s->gb, 32); /* quant off */
            skip_bits(&s->gb, 32); /* huff off */
            skip_bits(&s->gb, 32); /* image off */
            skip_bits(&s->gb, 32); /* scan off */
            skip_bits(&s->gb, 32); /* data off */
#endif
            if (s->avctx->debug & FF_DEBUG_PICT_INFO)
                av_log(s->avctx, AV_LOG_INFO, "mjpeg: Apple MJPEG-A header found\n");
        }
    }

out:
    /* slow but needed for extreme adobe jpegs */
    if (len < 0)
        av_log(s->avctx, AV_LOG_ERROR,
               "mjpeg: error, decode_app parser read over the end\n");
    while (--len > 0)
        skip_bits(&s->gb, 8);

    return 0;
}

static int mjpeg_decode_com(MJpegDecodeContext *s)
{
    int len = get_bits(&s->gb, 16);
    if (len >= 2 && 8 * len - 16 <= get_bits_left(&s->gb)) {
        char *cbuf = av_malloc(len - 1);
        if (cbuf) {
            int i;
            for (i = 0; i < len - 2; i++)
                cbuf[i] = get_bits(&s->gb, 8);
            if (i > 0 && cbuf[i - 1] == '\n')
                cbuf[i - 1] = 0;
            else
                cbuf[i] = 0;

            if (s->avctx->debug & FF_DEBUG_PICT_INFO)
                av_log(s->avctx, AV_LOG_INFO, "comment: '%s'\n", cbuf);

            /* buggy avid, it puts EOI only at every 10th frame */
            if (!strcmp(cbuf, "AVID")) {
                s->buggy_avid = 1;
                // if (s->first_picture)
                // printf("mjpeg: workarounding buggy AVID\n");
            } else if (!strcmp(cbuf, "CS=ITU601"))
                s->cs_itu601 = 1;
            else if ((len > 20 && !strncmp(cbuf, "Intel(R) JPEG Library", 21)) ||
                     (len > 19 && !strncmp(cbuf, "Metasoft MJPEG Codec", 20)))
                s->flipped = 1;

            av_free(cbuf);
        }
    }

    return 0;
}

/* return the 8 bit start code value and update the search
   state. Return -1 if no start code found */
static int find_marker(const uint8_t **pbuf_ptr, const uint8_t *buf_end)
{
    const uint8_t *buf_ptr;
    unsigned int v, v2;
    int val;
    int skipped = 0;

    buf_ptr = *pbuf_ptr;
    while (buf_ptr < buf_end) {
        v  = *buf_ptr++;
        v2 = *buf_ptr;
        if ((v == 0xff) && (v2 >= 0xc0) && (v2 <= 0xfe) && buf_ptr < buf_end) {
            val = *buf_ptr++;
            goto found;
        }
        skipped++;
    }
    val = -1;
found:
    av_dlog(NULL, "find_marker skipped %d bytes\n", skipped);
    *pbuf_ptr = buf_ptr;
    return val;
}

int ff_mjpeg_find_marker(MJpegDecodeContext *s,
                         const uint8_t **buf_ptr, const uint8_t *buf_end,
                         const uint8_t **unescaped_buf_ptr,
                         int *unescaped_buf_size)
{
    int start_code;
    start_code = find_marker(buf_ptr, buf_end);

    av_fast_padded_malloc(&s->buffer, &s->buffer_size, buf_end - *buf_ptr);
    if (!s->buffer)
        return AVERROR(ENOMEM);

    /* unescape buffer of SOS, use special treatment for JPEG-LS */
    if (start_code == SOS && !s->ls) {
        const uint8_t *src = *buf_ptr;
        uint8_t *dst = s->buffer;

        while (src < buf_end) {
            uint8_t x = *(src++);

            *(dst++) = x;
            if (s->avctx->codec_id != AV_CODEC_ID_THP) {
                if (x == 0xff) {
                    while (src < buf_end && x == 0xff)
                        x = *(src++);

                    if (x >= 0xd0 && x <= 0xd7)
                        *(dst++) = x;
                    else if (x)
                        break;
                }
            }
        }
        *unescaped_buf_ptr  = s->buffer;
        *unescaped_buf_size = dst - s->buffer;

        av_log(s->avctx, AV_LOG_DEBUG, "escaping removed %td bytes\n",
               (buf_end - *buf_ptr) - (dst - s->buffer));
    } else if (start_code == SOS && s->ls) {
        const uint8_t *src = *buf_ptr;
        uint8_t *dst  = s->buffer;
        int bit_count = 0;
        int t = 0, b = 0;
        PutBitContext pb;

        s->cur_scan++;

        /* find marker */
        while (src + t < buf_end) {
            uint8_t x = src[t++];
            if (x == 0xff) {
                while ((src + t < buf_end) && x == 0xff)
                    x = src[t++];
                if (x & 0x80) {
                    t -= 2;
                    break;
                }
            }
        }
        bit_count = t * 8;
        init_put_bits(&pb, dst, t);

        /* unescape bitstream */
        while (b < t) {
            uint8_t x = src[b++];
            put_bits(&pb, 8, x);
            if (x == 0xFF) {
                x = src[b++];
                put_bits(&pb, 7, x);
                bit_count--;
            }
        }
        flush_put_bits(&pb);

        *unescaped_buf_ptr  = dst;
        *unescaped_buf_size = (bit_count + 7) >> 3;
    } else {
        *unescaped_buf_ptr  = *buf_ptr;
        *unescaped_buf_size = buf_end - *buf_ptr;
    }

    return start_code;
}

int ff_mjpeg_decode_frame(AVCodecContext *avctx, void *data, int *data_size,
                          AVPacket *avpkt)
{
    const uint8_t *buf = avpkt->data;
    int buf_size       = avpkt->size;
    MJpegDecodeContext *s = avctx->priv_data;
    const uint8_t *buf_end, *buf_ptr;
    const uint8_t *unescaped_buf_ptr;
    int unescaped_buf_size;
    int start_code;
<<<<<<< HEAD
    int i, index;
=======
    int ret = 0;
>>>>>>> 4aa3d7b3
    AVFrame *picture = data;

    s->got_picture = 0; // picture from previous image can not be reused
    buf_ptr = buf;
    buf_end = buf + buf_size;
    while (buf_ptr < buf_end) {
        /* find start next marker */
        start_code = ff_mjpeg_find_marker(s, &buf_ptr, buf_end,
                                          &unescaped_buf_ptr,
                                          &unescaped_buf_size);
        /* EOF */
        if (start_code < 0) {
            goto the_end;
        } else if (unescaped_buf_size > (1U<<29)) {
            av_log(avctx, AV_LOG_ERROR, "MJPEG packet 0x%x too big (0x%x/0x%x), corrupt data?\n",
                   start_code, unescaped_buf_size, buf_size);
            return AVERROR_INVALIDDATA;
        } else {
            av_log(avctx, AV_LOG_DEBUG, "marker=%x avail_size_in_buf=%td\n",
                   start_code, buf_end - buf_ptr);

            init_get_bits(&s->gb, unescaped_buf_ptr, unescaped_buf_size * 8);

            s->start_code = start_code;
            if (s->avctx->debug & FF_DEBUG_STARTCODE)
                av_log(avctx, AV_LOG_DEBUG, "startcode: %X\n", start_code);

            /* process markers */
            if (start_code >= 0xd0 && start_code <= 0xd7)
                av_log(avctx, AV_LOG_DEBUG,
                       "restart marker: %d\n", start_code & 0x0f);
                /* APP fields */
            else if (start_code >= APP0 && start_code <= APP15)
                mjpeg_decode_app(s);
                /* Comment */
            else if (start_code == COM)
                mjpeg_decode_com(s);

            switch (start_code) {
            case SOI:
                s->restart_interval = 0;
                s->restart_count    = 0;
                /* nothing to do on SOI */
                break;
            case DQT:
                ff_mjpeg_decode_dqt(s);
                break;
            case DHT:
                if ((ret = ff_mjpeg_decode_dht(s)) < 0) {
                    av_log(avctx, AV_LOG_ERROR, "huffman table decode error\n");
                    return ret;
                }
                break;
            case SOF0:
            case SOF1:
                s->lossless    = 0;
                s->ls          = 0;
                s->progressive = 0;
                if ((ret = ff_mjpeg_decode_sof(s)) < 0)
                    return ret;
                break;
            case SOF2:
                s->lossless    = 0;
                s->ls          = 0;
                s->progressive = 1;
                if ((ret = ff_mjpeg_decode_sof(s)) < 0)
                    return ret;
                break;
            case SOF3:
                s->lossless    = 1;
                s->ls          = 0;
                s->progressive = 0;
                if ((ret = ff_mjpeg_decode_sof(s)) < 0)
                    return ret;
                break;
            case SOF48:
                s->lossless    = 1;
                s->ls          = 1;
                s->progressive = 0;
                if ((ret = ff_mjpeg_decode_sof(s)) < 0)
                    return ret;
                break;
            case LSE:
                if (!CONFIG_JPEGLS_DECODER ||
                    (ret = ff_jpegls_decode_lse(s)) < 0)
                    return ret;
                break;
            case EOI:
eoi_parser:
                s->cur_scan = 0;
                if (!s->got_picture) {
                    av_log(avctx, AV_LOG_WARNING,
                           "Found EOI before any SOF, ignoring\n");
                    break;
                }
                if (s->interlaced) {
                    s->bottom_field ^= 1;
                    /* if not bottom field, do not output image yet */
                    if (s->bottom_field == !s->interlace_polarity)
                        break;
                }
                    *picture   = *s->picture_ptr;
                    *data_size = sizeof(AVFrame);

                    if (!s->lossless) {
                        picture->quality      = FFMAX3(s->qscale[0],
                                                       s->qscale[1],
                                                       s->qscale[2]);
                        picture->qstride      = 0;
                        picture->qscale_table = s->qscale_table;
                        memset(picture->qscale_table, picture->quality,
                               (s->width + 15) / 16);
                        if (avctx->debug & FF_DEBUG_QP)
                            av_log(avctx, AV_LOG_DEBUG,
                                   "QP: %d\n", picture->quality);
                        picture->quality *= FF_QP2LAMBDA;
                    }

                goto the_end;
            case SOS:
<<<<<<< HEAD
                if (ff_mjpeg_decode_sos(s, NULL, NULL) < 0 &&
                    (avctx->err_recognition & AV_EF_EXPLODE))
                    return AVERROR_INVALIDDATA;
=======
                if (!s->got_picture) {
                    av_log(avctx, AV_LOG_WARNING,
                           "Can not process SOS before SOF, skipping\n");
                    break;
                    }
                if ((ret = ff_mjpeg_decode_sos(s, NULL, NULL)) < 0 &&
                    (avctx->err_recognition & AV_EF_EXPLODE))
                    return ret;
                /* buggy avid puts EOI every 10-20th frame */
                /* if restart period is over process EOI */
                if ((s->buggy_avid && !s->interlaced) || s->restart_interval)
                    goto eoi_parser;
>>>>>>> 4aa3d7b3
                break;
            case DRI:
                mjpeg_decode_dri(s);
                break;
            case SOF5:
            case SOF6:
            case SOF7:
            case SOF9:
            case SOF10:
            case SOF11:
            case SOF13:
            case SOF14:
            case SOF15:
            case JPG:
                av_log(avctx, AV_LOG_ERROR,
                       "mjpeg: unsupported coding type (%x)\n", start_code);
                break;
//              default:
//              printf("mjpeg: unsupported marker (%x)\n", start_code);
//              break;
            }

            /* eof process start code */
            buf_ptr += (get_bits_count(&s->gb) + 7) / 8;
            av_log(avctx, AV_LOG_DEBUG,
                   "marker parser used %d bytes (%d bits)\n",
                   (get_bits_count(&s->gb) + 7) / 8, get_bits_count(&s->gb));
        }
    }
    if (s->got_picture) {
        av_log(avctx, AV_LOG_WARNING, "EOI missing, emulating\n");
        goto eoi_parser;
    }
    av_log(avctx, AV_LOG_FATAL, "No JPEG data found in image\n");
    return AVERROR_INVALIDDATA;
the_end:
    if (s->upscale_h) {
        uint8_t *line = s->picture_ptr->data[s->upscale_h];
        av_assert0(avctx->pix_fmt == PIX_FMT_YUVJ444P ||
                   avctx->pix_fmt == PIX_FMT_YUV444P  ||
                   avctx->pix_fmt == PIX_FMT_YUVJ440P ||
                   avctx->pix_fmt == PIX_FMT_YUV440P);
        for (i = 0; i < s->chroma_height; i++) {
            for (index = s->width - 1; index; index--)
                line[index] = (line[index / 2] + line[(index + 1) / 2]) >> 1;
            line += s->linesize[s->upscale_h];
        }
    }
    if (s->upscale_v) {
        uint8_t *dst = &((uint8_t *)s->picture_ptr->data[s->upscale_v])[(s->height - 1) * s->linesize[s->upscale_v]];
        av_assert0(avctx->pix_fmt == PIX_FMT_YUVJ444P ||
                   avctx->pix_fmt == PIX_FMT_YUV444P  ||
                   avctx->pix_fmt == PIX_FMT_YUVJ422P ||
                   avctx->pix_fmt == PIX_FMT_YUV422P);
        for (i = s->height - 1; i; i--) {
            uint8_t *src1 = &((uint8_t *)s->picture_ptr->data[s->upscale_v])[i / 2 * s->linesize[s->upscale_v]];
            uint8_t *src2 = &((uint8_t *)s->picture_ptr->data[s->upscale_v])[(i + 1) / 2 * s->linesize[s->upscale_v]];
            if (src1 == src2) {
                memcpy(dst, src1, s->width);
            } else {
                for (index = 0; index < s->width; index++)
                    dst[index] = (src1[index] + src2[index]) >> 1;
            }
            dst -= s->linesize[s->upscale_v];
        }
    }
    av_log(avctx, AV_LOG_DEBUG, "decode frame unused %td bytes\n",
           buf_end - buf_ptr);
//  return buf_end - buf_ptr;
    return buf_ptr - buf;
}

av_cold int ff_mjpeg_decode_end(AVCodecContext *avctx)
{
    MJpegDecodeContext *s = avctx->priv_data;
    int i, j;

    if (s->picture_ptr && s->picture_ptr->data[0])
        avctx->release_buffer(avctx, s->picture_ptr);

    av_free(s->buffer);
    av_free(s->qscale_table);
    av_freep(&s->ljpeg_buffer);
    s->ljpeg_buffer_size = 0;

    for (i = 0; i < 3; i++) {
        for (j = 0; j < 4; j++)
            ff_free_vlc(&s->vlcs[i][j]);
    }
    for (i = 0; i < MAX_COMPONENTS; i++) {
        av_freep(&s->blocks[i]);
        av_freep(&s->last_nnz[i]);
    }
    return 0;
}

#if CONFIG_MJPEG_DECODER
#define OFFSET(x) offsetof(MJpegDecodeContext, x)
#define VD AV_OPT_FLAG_VIDEO_PARAM | AV_OPT_FLAG_DECODING_PARAM
static const AVOption options[] = {
    { "extern_huff", "Use external huffman table.",
      OFFSET(extern_huff), AV_OPT_TYPE_INT, { 0 }, 0, 1, VD },
    { NULL },
};

static const AVClass mjpegdec_class = {
    .class_name = "MJPEG decoder",
    .item_name  = av_default_item_name,
    .option     = options,
    .version    = LIBAVUTIL_VERSION_INT,
};

AVCodec ff_mjpeg_decoder = {
    .name           = "mjpeg",
    .type           = AVMEDIA_TYPE_VIDEO,
    .id             = AV_CODEC_ID_MJPEG,
    .priv_data_size = sizeof(MJpegDecodeContext),
    .init           = ff_mjpeg_decode_init,
    .close          = ff_mjpeg_decode_end,
    .decode         = ff_mjpeg_decode_frame,
    .capabilities   = CODEC_CAP_DR1,
    .max_lowres     = 3,
    .long_name      = NULL_IF_CONFIG_SMALL("MJPEG (Motion JPEG)"),
    .priv_class     = &mjpegdec_class,
};
#endif
#if CONFIG_THP_DECODER
AVCodec ff_thp_decoder = {
    .name           = "thp",
    .type           = AVMEDIA_TYPE_VIDEO,
    .id             = AV_CODEC_ID_THP,
    .priv_data_size = sizeof(MJpegDecodeContext),
    .init           = ff_mjpeg_decode_init,
    .close          = ff_mjpeg_decode_end,
    .decode         = ff_mjpeg_decode_frame,
    .capabilities   = CODEC_CAP_DR1,
    .max_lowres     = 3,
    .long_name      = NULL_IF_CONFIG_SMALL("Nintendo Gamecube THP video"),
};
#endif<|MERGE_RESOLUTION|>--- conflicted
+++ resolved
@@ -100,22 +100,12 @@
     build_basic_mjpeg_vlc(s);
 
     if (s->extern_huff) {
-<<<<<<< HEAD
         av_log(avctx, AV_LOG_INFO, "using external huffman table\n");
-=======
-        int ret;
-        av_log(avctx, AV_LOG_INFO, "mjpeg: using external huffman table\n");
->>>>>>> 4aa3d7b3
         init_get_bits(&s->gb, avctx->extradata, avctx->extradata_size * 8);
-        if ((ret = ff_mjpeg_decode_dht(s))) {
+        if (ff_mjpeg_decode_dht(s)) {
             av_log(avctx, AV_LOG_ERROR,
-<<<<<<< HEAD
                    "error using external huffman table, switching back to internal\n");
             build_basic_mjpeg_vlc(s);
-=======
-                   "mjpeg: error using external huffman table\n");
-            return ret;
->>>>>>> 4aa3d7b3
         }
     }
     if (avctx->field_order == AV_FIELD_BB) { /* quicktime icefloe 019 */
@@ -1260,35 +1250,20 @@
                 return ret;
         } else {
             if (s->rgb) {
-<<<<<<< HEAD
-                if (ljpeg_decode_rgb_scan(s, nb_components, predictor, point_transform) < 0)
-                    return -1;
-=======
-                if ((ret = ljpeg_decode_rgb_scan(s, predictor,
-                                                 point_transform)) < 0)
+                if ((ret = ljpeg_decode_rgb_scan(s, nb_components, predictor, point_transform)) < 0)
                     return ret;
->>>>>>> 4aa3d7b3
             } else {
-                if ((ret = ljpeg_decode_yuv_scan(s, predictor,
-                                                 point_transform)) < 0)
+                if ((ret = ljpeg_decode_yuv_scan(s, predictor, point_transform)) < 0)
                     return ret;
             }
         }
     } else {
         if (s->progressive && predictor) {
-<<<<<<< HEAD
             av_assert0(s->picture_ptr == &s->picture);
-            if (mjpeg_decode_scan_progressive_ac(s, predictor, ilv, prev_shift,
-                                                 point_transform) < 0)
-                return -1;
-=======
             if ((ret = mjpeg_decode_scan_progressive_ac(s, predictor,
                                                         ilv, prev_shift,
-                                                        point_transform,
-                                                        mb_bitmask,
-                                                        reference)) < 0)
+                                                        point_transform)) < 0)
                 return ret;
->>>>>>> 4aa3d7b3
         } else {
             if ((ret = mjpeg_decode_scan(s, nb_components,
                                          prev_shift, point_transform,
@@ -1625,11 +1600,8 @@
     const uint8_t *unescaped_buf_ptr;
     int unescaped_buf_size;
     int start_code;
-<<<<<<< HEAD
     int i, index;
-=======
     int ret = 0;
->>>>>>> 4aa3d7b3
     AVFrame *picture = data;
 
     s->got_picture = 0; // picture from previous image can not be reused
@@ -1750,24 +1722,9 @@
 
                 goto the_end;
             case SOS:
-<<<<<<< HEAD
-                if (ff_mjpeg_decode_sos(s, NULL, NULL) < 0 &&
-                    (avctx->err_recognition & AV_EF_EXPLODE))
-                    return AVERROR_INVALIDDATA;
-=======
-                if (!s->got_picture) {
-                    av_log(avctx, AV_LOG_WARNING,
-                           "Can not process SOS before SOF, skipping\n");
-                    break;
-                    }
                 if ((ret = ff_mjpeg_decode_sos(s, NULL, NULL)) < 0 &&
                     (avctx->err_recognition & AV_EF_EXPLODE))
                     return ret;
-                /* buggy avid puts EOI every 10-20th frame */
-                /* if restart period is over process EOI */
-                if ((s->buggy_avid && !s->interlaced) || s->restart_interval)
-                    goto eoi_parser;
->>>>>>> 4aa3d7b3
                 break;
             case DRI:
                 mjpeg_decode_dri(s);
