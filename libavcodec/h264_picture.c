--- conflicted
+++ resolved
@@ -196,8 +196,7 @@
      * past end by one (callers fault) and resync_mb_y != 0
      * causes problems for the first MB line, too.
      */
-<<<<<<< HEAD
-    if (!FIELD_PICTURE(h) && h->current_slice && !h->sps.new) {
+    if (!FIELD_PICTURE(h) && h->current_slice && !h->sps.new && h->enable_er) {
         int use_last_pic = h->last_pic_for_ec.f.buf[0] && !sl->ref_count[0];
 
         ff_h264_set_erpic(&sl->er.cur_pic, h->cur_pic_ptr);
@@ -218,14 +217,6 @@
 
         sl->er.ref_count = sl->ref_count[0];
 
-=======
-    if (!FIELD_PICTURE(h) && h->enable_er) {
-        h264_set_erpic(&sl->er.cur_pic, h->cur_pic_ptr);
-        h264_set_erpic(&sl->er.last_pic,
-                       sl->ref_count[0] ? sl->ref_list[0][0].parent : NULL);
-        h264_set_erpic(&sl->er.next_pic,
-                       sl->ref_count[1] ? sl->ref_list[1][0].parent : NULL);
->>>>>>> a4d34e21
         ff_er_frame_end(&sl->er);
         if (use_last_pic)
             memset(&sl->ref_list[0][0], 0, sizeof(sl->ref_list[0][0]));
