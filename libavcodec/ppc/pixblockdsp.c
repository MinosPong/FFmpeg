--- conflicted
+++ resolved
@@ -37,8 +37,7 @@
 
 #if HAVE_VSX
 static void get_pixels_altivec(int16_t *restrict block, const uint8_t *pixels,
-<<<<<<< HEAD
-                               ptrdiff_t line_size)
+                               ptrdiff_t stride)
 {
     int i;
     vector unsigned char perm =
@@ -60,15 +59,12 @@
         // Save the data to the block, we assume the block is 16-byte aligned.
         vec_vsx_st(shorts, i * 16, (vector signed short *) block);
 
-        pixels += line_size;
+        pixels += stride;
     }
 }
 #else
 static void get_pixels_altivec(int16_t *restrict block, const uint8_t *pixels,
-                               ptrdiff_t line_size)
-=======
                                ptrdiff_t stride)
->>>>>>> de452e50
 {
     int i;
     const vec_u8 zero = (const vec_u8)vec_splat_u8(0);
@@ -96,7 +92,7 @@
 
 #if HAVE_VSX
 static void diff_pixels_altivec(int16_t *restrict block, const uint8_t *s1,
-                                const uint8_t *s2, int stride)
+                                const uint8_t *s2, ptrdiff_t stride)
 {
   int i;
   const vector unsigned char zero =
@@ -237,11 +233,7 @@
 
 #if HAVE_VSX
 static void get_pixels_vsx(int16_t *restrict block, const uint8_t *pixels,
-<<<<<<< HEAD
-                           ptrdiff_t line_size)
-=======
                            ptrdiff_t stride)
->>>>>>> de452e50
 {
     int i;
     for (i = 0; i < 8; i++) {
