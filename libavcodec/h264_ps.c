/*
 * H.26L/H.264/AVC/JVT/14496-10/... parameter set decoding
 * Copyright (c) 2003 Michael Niedermayer <michaelni@gmx.at>
 *
 * This file is part of FFmpeg.
 *
 * FFmpeg is free software; you can redistribute it and/or
 * modify it under the terms of the GNU Lesser General Public
 * License as published by the Free Software Foundation; either
 * version 2.1 of the License, or (at your option) any later version.
 *
 * FFmpeg is distributed in the hope that it will be useful,
 * but WITHOUT ANY WARRANTY; without even the implied warranty of
 * MERCHANTABILITY or FITNESS FOR A PARTICULAR PURPOSE.  See the GNU
 * Lesser General Public License for more details.
 *
 * You should have received a copy of the GNU Lesser General Public
 * License along with FFmpeg; if not, write to the Free Software
 * Foundation, Inc., 51 Franklin Street, Fifth Floor, Boston, MA 02110-1301 USA
 */

/**
 * @file
 * H.264 / AVC / MPEG4 part10 parameter set decoding.
 * @author Michael Niedermayer <michaelni@gmx.at>
 */

#include <inttypes.h>

#include "libavutil/imgutils.h"
#include "internal.h"
#include "avcodec.h"
#include "h264.h"
#include "h264data.h"
#include "golomb.h"

#define MAX_LOG2_MAX_FRAME_NUM    (12 + 4)
#define MIN_LOG2_MAX_FRAME_NUM    4

#define QP(qP, depth) ((qP) + 6 * ((depth) - 8))

#define CHROMA_QP_TABLE_END(d)                                          \
    QP(0,  d), QP(1,  d), QP(2,  d), QP(3,  d), QP(4,  d), QP(5,  d),   \
    QP(6,  d), QP(7,  d), QP(8,  d), QP(9,  d), QP(10, d), QP(11, d),   \
    QP(12, d), QP(13, d), QP(14, d), QP(15, d), QP(16, d), QP(17, d),   \
    QP(18, d), QP(19, d), QP(20, d), QP(21, d), QP(22, d), QP(23, d),   \
    QP(24, d), QP(25, d), QP(26, d), QP(27, d), QP(28, d), QP(29, d),   \
    QP(29, d), QP(30, d), QP(31, d), QP(32, d), QP(32, d), QP(33, d),   \
    QP(34, d), QP(34, d), QP(35, d), QP(35, d), QP(36, d), QP(36, d),   \
    QP(37, d), QP(37, d), QP(37, d), QP(38, d), QP(38, d), QP(38, d),   \
    QP(39, d), QP(39, d), QP(39, d), QP(39, d)

const uint8_t ff_h264_chroma_qp[7][QP_MAX_NUM + 1] = {
    { CHROMA_QP_TABLE_END(8) },
    { 0, 1, 2, 3, 4, 5,
      CHROMA_QP_TABLE_END(9) },
    { 0, 1, 2, 3,  4,  5,
      6, 7, 8, 9, 10, 11,
      CHROMA_QP_TABLE_END(10) },
    { 0,  1, 2, 3,  4,  5,
      6,  7, 8, 9, 10, 11,
      12,13,14,15, 16, 17,
      CHROMA_QP_TABLE_END(11) },
    { 0,  1, 2, 3,  4,  5,
      6,  7, 8, 9, 10, 11,
      12,13,14,15, 16, 17,
      18,19,20,21, 22, 23,
      CHROMA_QP_TABLE_END(12) },
    { 0,  1, 2, 3,  4,  5,
      6,  7, 8, 9, 10, 11,
      12,13,14,15, 16, 17,
      18,19,20,21, 22, 23,
      24,25,26,27, 28, 29,
      CHROMA_QP_TABLE_END(13) },
    { 0,  1, 2, 3,  4,  5,
      6,  7, 8, 9, 10, 11,
      12,13,14,15, 16, 17,
      18,19,20,21, 22, 23,
      24,25,26,27, 28, 29,
      30,31,32,33, 34, 35,
      CHROMA_QP_TABLE_END(14) },
};

static const uint8_t default_scaling4[2][16] = {
    {  6, 13, 20, 28, 13, 20, 28, 32,
      20, 28, 32, 37, 28, 32, 37, 42 },
    { 10, 14, 20, 24, 14, 20, 24, 27,
      20, 24, 27, 30, 24, 27, 30, 34 }
};

static const uint8_t default_scaling8[2][64] = {
    {  6, 10, 13, 16, 18, 23, 25, 27,
      10, 11, 16, 18, 23, 25, 27, 29,
      13, 16, 18, 23, 25, 27, 29, 31,
      16, 18, 23, 25, 27, 29, 31, 33,
      18, 23, 25, 27, 29, 31, 33, 36,
      23, 25, 27, 29, 31, 33, 36, 38,
      25, 27, 29, 31, 33, 36, 38, 40,
      27, 29, 31, 33, 36, 38, 40, 42 },
    {  9, 13, 15, 17, 19, 21, 22, 24,
      13, 13, 17, 19, 21, 22, 24, 25,
      15, 17, 19, 21, 22, 24, 25, 27,
      17, 19, 21, 22, 24, 25, 27, 28,
      19, 21, 22, 24, 25, 27, 28, 30,
      21, 22, 24, 25, 27, 28, 30, 32,
      22, 24, 25, 27, 28, 30, 32, 33,
      24, 25, 27, 28, 30, 32, 33, 35 }
};

static inline int decode_hrd_parameters(H264Context *h, SPS *sps)
{
    int cpb_count, i;
    cpb_count = get_ue_golomb_31(&h->gb) + 1;

    if (cpb_count > 32U) {
        av_log(h->avctx, AV_LOG_ERROR, "cpb_count %d invalid\n", cpb_count);
        return AVERROR_INVALIDDATA;
    }

    get_bits(&h->gb, 4); /* bit_rate_scale */
    get_bits(&h->gb, 4); /* cpb_size_scale */
    for (i = 0; i < cpb_count; i++) {
        get_ue_golomb_long(&h->gb); /* bit_rate_value_minus1 */
        get_ue_golomb_long(&h->gb); /* cpb_size_value_minus1 */
        get_bits1(&h->gb);          /* cbr_flag */
    }
    sps->initial_cpb_removal_delay_length = get_bits(&h->gb, 5) + 1;
    sps->cpb_removal_delay_length         = get_bits(&h->gb, 5) + 1;
    sps->dpb_output_delay_length          = get_bits(&h->gb, 5) + 1;
    sps->time_offset_length               = get_bits(&h->gb, 5);
    sps->cpb_cnt                          = cpb_count;
    return 0;
}

static inline int decode_vui_parameters(H264Context *h, SPS *sps)
{
    int aspect_ratio_info_present_flag;
    unsigned int aspect_ratio_idc;

    aspect_ratio_info_present_flag = get_bits1(&h->gb);

    if (aspect_ratio_info_present_flag) {
        aspect_ratio_idc = get_bits(&h->gb, 8);
        if (aspect_ratio_idc == EXTENDED_SAR) {
            sps->sar.num = get_bits(&h->gb, 16);
            sps->sar.den = get_bits(&h->gb, 16);
        } else if (aspect_ratio_idc < FF_ARRAY_ELEMS(ff_h264_pixel_aspect)) {
            sps->sar = ff_h264_pixel_aspect[aspect_ratio_idc];
        } else {
            av_log(h->avctx, AV_LOG_ERROR, "illegal aspect ratio\n");
            return AVERROR_INVALIDDATA;
        }
    } else {
        sps->sar.num =
        sps->sar.den = 0;
    }

    if (get_bits1(&h->gb))      /* overscan_info_present_flag */
        get_bits1(&h->gb);      /* overscan_appropriate_flag */

    sps->video_signal_type_present_flag = get_bits1(&h->gb);
    if (sps->video_signal_type_present_flag) {
        get_bits(&h->gb, 3);                 /* video_format */
        sps->full_range = get_bits1(&h->gb); /* video_full_range_flag */

        sps->colour_description_present_flag = get_bits1(&h->gb);
        if (sps->colour_description_present_flag) {
            sps->color_primaries = get_bits(&h->gb, 8); /* colour_primaries */
            sps->color_trc       = get_bits(&h->gb, 8); /* transfer_characteristics */
            sps->colorspace      = get_bits(&h->gb, 8); /* matrix_coefficients */
            if (sps->color_primaries >= AVCOL_PRI_NB)
                sps->color_primaries = AVCOL_PRI_UNSPECIFIED;
            if (sps->color_trc >= AVCOL_TRC_NB)
                sps->color_trc = AVCOL_TRC_UNSPECIFIED;
            if (sps->colorspace >= AVCOL_SPC_NB)
                sps->colorspace = AVCOL_SPC_UNSPECIFIED;
        }
    }

    /* chroma_location_info_present_flag */
    if (get_bits1(&h->gb)) {
        /* chroma_sample_location_type_top_field */
        h->avctx->chroma_sample_location = get_ue_golomb(&h->gb) + 1;
        get_ue_golomb(&h->gb);  /* chroma_sample_location_type_bottom_field */
    }

    if (show_bits1(&h->gb) && get_bits_left(&h->gb) < 10) {
        av_log(h->avctx, AV_LOG_WARNING, "Truncated VUI\n");
        return 0;
    }

    sps->timing_info_present_flag = get_bits1(&h->gb);
    if (sps->timing_info_present_flag) {
        unsigned num_units_in_tick = get_bits_long(&h->gb, 32);
        unsigned time_scale        = get_bits_long(&h->gb, 32);
        if (!num_units_in_tick || !time_scale) {
            av_log(h->avctx, AV_LOG_ERROR,
                   "time_scale/num_units_in_tick invalid or unsupported (%u/%u)\n",
                   time_scale, num_units_in_tick);
            sps->timing_info_present_flag = 0;
        } else {
            sps->num_units_in_tick = num_units_in_tick;
            sps->time_scale = time_scale;
        }
        sps->fixed_frame_rate_flag = get_bits1(&h->gb);
    }

    sps->nal_hrd_parameters_present_flag = get_bits1(&h->gb);
    if (sps->nal_hrd_parameters_present_flag)
        if (decode_hrd_parameters(h, sps) < 0)
            return AVERROR_INVALIDDATA;
    sps->vcl_hrd_parameters_present_flag = get_bits1(&h->gb);
    if (sps->vcl_hrd_parameters_present_flag)
        if (decode_hrd_parameters(h, sps) < 0)
            return AVERROR_INVALIDDATA;
    if (sps->nal_hrd_parameters_present_flag ||
        sps->vcl_hrd_parameters_present_flag)
        get_bits1(&h->gb);     /* low_delay_hrd_flag */
    sps->pic_struct_present_flag = get_bits1(&h->gb);
    if (!get_bits_left(&h->gb))
        return 0;
    sps->bitstream_restriction_flag = get_bits1(&h->gb);
    if (sps->bitstream_restriction_flag) {
        get_bits1(&h->gb);     /* motion_vectors_over_pic_boundaries_flag */
        get_ue_golomb(&h->gb); /* max_bytes_per_pic_denom */
        get_ue_golomb(&h->gb); /* max_bits_per_mb_denom */
        get_ue_golomb(&h->gb); /* log2_max_mv_length_horizontal */
        get_ue_golomb(&h->gb); /* log2_max_mv_length_vertical */
        sps->num_reorder_frames = get_ue_golomb(&h->gb);
        get_ue_golomb(&h->gb); /*max_dec_frame_buffering*/

        if (get_bits_left(&h->gb) < 0) {
            sps->num_reorder_frames         = 0;
            sps->bitstream_restriction_flag = 0;
        }

        if (sps->num_reorder_frames > 16U
            /* max_dec_frame_buffering || max_dec_frame_buffering > 16 */) {
            av_log(h->avctx, AV_LOG_ERROR,
                   "Clipping illegal num_reorder_frames %d\n",
                   sps->num_reorder_frames);
            sps->num_reorder_frames = 16;
            return AVERROR_INVALIDDATA;
        }
    }

    return 0;
}

static void decode_scaling_list(H264Context *h, uint8_t *factors, int size,
                                const uint8_t *jvt_list,
                                const uint8_t *fallback_list)
{
    int i, last = 8, next = 8;
    const uint8_t *scan = size == 16 ? zigzag_scan : ff_zigzag_direct;
    if (!get_bits1(&h->gb)) /* matrix not written, we use the predicted one */
        memcpy(factors, fallback_list, size * sizeof(uint8_t));
    else
        for (i = 0; i < size; i++) {
            if (next)
                next = (last + get_se_golomb(&h->gb)) & 0xff;
            if (!i && !next) { /* matrix not written, we use the preset one */
                memcpy(factors, jvt_list, size * sizeof(uint8_t));
                break;
            }
            last = factors[scan[i]] = next ? next : last;
        }
}

static void decode_scaling_matrices(H264Context *h, SPS *sps,
                                    PPS *pps, int is_sps,
                                    uint8_t(*scaling_matrix4)[16],
                                    uint8_t(*scaling_matrix8)[64])
{
    int fallback_sps = !is_sps && sps->scaling_matrix_present;
    const uint8_t *fallback[4] = {
        fallback_sps ? sps->scaling_matrix4[0] : default_scaling4[0],
        fallback_sps ? sps->scaling_matrix4[3] : default_scaling4[1],
        fallback_sps ? sps->scaling_matrix8[0] : default_scaling8[0],
        fallback_sps ? sps->scaling_matrix8[3] : default_scaling8[1]
    };
    if (get_bits1(&h->gb)) {
        sps->scaling_matrix_present |= is_sps;
        decode_scaling_list(h, scaling_matrix4[0], 16, default_scaling4[0], fallback[0]);        // Intra, Y
        decode_scaling_list(h, scaling_matrix4[1], 16, default_scaling4[0], scaling_matrix4[0]); // Intra, Cr
        decode_scaling_list(h, scaling_matrix4[2], 16, default_scaling4[0], scaling_matrix4[1]); // Intra, Cb
        decode_scaling_list(h, scaling_matrix4[3], 16, default_scaling4[1], fallback[1]);        // Inter, Y
        decode_scaling_list(h, scaling_matrix4[4], 16, default_scaling4[1], scaling_matrix4[3]); // Inter, Cr
        decode_scaling_list(h, scaling_matrix4[5], 16, default_scaling4[1], scaling_matrix4[4]); // Inter, Cb
        if (is_sps || pps->transform_8x8_mode) {
            decode_scaling_list(h, scaling_matrix8[0], 64, default_scaling8[0], fallback[2]); // Intra, Y
            decode_scaling_list(h, scaling_matrix8[3], 64, default_scaling8[1], fallback[3]); // Inter, Y
            if (sps->chroma_format_idc == 3) {
                decode_scaling_list(h, scaling_matrix8[1], 64, default_scaling8[0], scaling_matrix8[0]); // Intra, Cr
                decode_scaling_list(h, scaling_matrix8[4], 64, default_scaling8[1], scaling_matrix8[3]); // Inter, Cr
                decode_scaling_list(h, scaling_matrix8[2], 64, default_scaling8[0], scaling_matrix8[1]); // Intra, Cb
                decode_scaling_list(h, scaling_matrix8[5], 64, default_scaling8[1], scaling_matrix8[4]); // Inter, Cb
            }
        }
    }
}

int ff_h264_decode_seq_parameter_set(H264Context *h, int ignore_truncation)
{
    int profile_idc, level_idc, constraint_set_flags = 0;
    unsigned int sps_id;
    int i, log2_max_frame_num_minus4;
    SPS *sps;

    profile_idc           = get_bits(&h->gb, 8);
    constraint_set_flags |= get_bits1(&h->gb) << 0;   // constraint_set0_flag
    constraint_set_flags |= get_bits1(&h->gb) << 1;   // constraint_set1_flag
    constraint_set_flags |= get_bits1(&h->gb) << 2;   // constraint_set2_flag
    constraint_set_flags |= get_bits1(&h->gb) << 3;   // constraint_set3_flag
    constraint_set_flags |= get_bits1(&h->gb) << 4;   // constraint_set4_flag
    constraint_set_flags |= get_bits1(&h->gb) << 5;   // constraint_set5_flag
    skip_bits(&h->gb, 2);                             // reserved_zero_2bits
    level_idc = get_bits(&h->gb, 8);
    sps_id    = get_ue_golomb_31(&h->gb);

    if (sps_id >= MAX_SPS_COUNT) {
        av_log(h->avctx, AV_LOG_ERROR, "sps_id %u out of range\n", sps_id);
        return AVERROR_INVALIDDATA;
    }
    sps = av_mallocz(sizeof(SPS));
    if (!sps)
        return AVERROR(ENOMEM);

    sps->sps_id               = sps_id;
    sps->time_offset_length   = 24;
    sps->profile_idc          = profile_idc;
    sps->constraint_set_flags = constraint_set_flags;
    sps->level_idc            = level_idc;
    sps->full_range           = -1;

    memset(sps->scaling_matrix4, 16, sizeof(sps->scaling_matrix4));
    memset(sps->scaling_matrix8, 16, sizeof(sps->scaling_matrix8));
    sps->scaling_matrix_present = 0;
    sps->colorspace = 2; //AVCOL_SPC_UNSPECIFIED

    if (sps->profile_idc == 100 ||  // High profile
        sps->profile_idc == 110 ||  // High10 profile
        sps->profile_idc == 122 ||  // High422 profile
        sps->profile_idc == 244 ||  // High444 Predictive profile
        sps->profile_idc ==  44 ||  // Cavlc444 profile
        sps->profile_idc ==  83 ||  // Scalable Constrained High profile (SVC)
        sps->profile_idc ==  86 ||  // Scalable High Intra profile (SVC)
        sps->profile_idc == 118 ||  // Stereo High profile (MVC)
        sps->profile_idc == 128 ||  // Multiview High profile (MVC)
        sps->profile_idc == 138 ||  // Multiview Depth High profile (MVCD)
        sps->profile_idc == 144) {  // old High444 profile
        sps->chroma_format_idc = get_ue_golomb_31(&h->gb);
        if (sps->chroma_format_idc > 3U) {
            avpriv_request_sample(h->avctx, "chroma_format_idc %u",
                                  sps->chroma_format_idc);
            goto fail;
        } else if (sps->chroma_format_idc == 3) {
            sps->residual_color_transform_flag = get_bits1(&h->gb);
            if (sps->residual_color_transform_flag) {
                av_log(h->avctx, AV_LOG_ERROR, "separate color planes are not supported\n");
                goto fail;
            }
        }
        sps->bit_depth_luma   = get_ue_golomb(&h->gb) + 8;
        sps->bit_depth_chroma = get_ue_golomb(&h->gb) + 8;
        if (sps->bit_depth_chroma != sps->bit_depth_luma) {
            avpriv_request_sample(h->avctx,
                                  "Different chroma and luma bit depth");
            goto fail;
        }
        if (sps->bit_depth_luma   < 8 || sps->bit_depth_luma   > 14 ||
            sps->bit_depth_chroma < 8 || sps->bit_depth_chroma > 14) {
            av_log(h->avctx, AV_LOG_ERROR, "illegal bit depth value (%d, %d)\n",
                   sps->bit_depth_luma, sps->bit_depth_chroma);
            goto fail;
        }
        sps->transform_bypass = get_bits1(&h->gb);
        decode_scaling_matrices(h, sps, NULL, 1,
                                sps->scaling_matrix4, sps->scaling_matrix8);
    } else {
        sps->chroma_format_idc = 1;
        sps->bit_depth_luma    = 8;
        sps->bit_depth_chroma  = 8;
    }

    log2_max_frame_num_minus4 = get_ue_golomb(&h->gb);
    if (log2_max_frame_num_minus4 < MIN_LOG2_MAX_FRAME_NUM - 4 ||
        log2_max_frame_num_minus4 > MAX_LOG2_MAX_FRAME_NUM - 4) {
        av_log(h->avctx, AV_LOG_ERROR,
               "log2_max_frame_num_minus4 out of range (0-12): %d\n",
               log2_max_frame_num_minus4);
        goto fail;
    }
    sps->log2_max_frame_num = log2_max_frame_num_minus4 + 4;

    sps->poc_type = get_ue_golomb_31(&h->gb);

    if (sps->poc_type == 0) { // FIXME #define
        unsigned t = get_ue_golomb(&h->gb);
        if (t>12) {
            av_log(h->avctx, AV_LOG_ERROR, "log2_max_poc_lsb (%d) is out of range\n", t);
            goto fail;
        }
        sps->log2_max_poc_lsb = t + 4;
    } else if (sps->poc_type == 1) { // FIXME #define
        sps->delta_pic_order_always_zero_flag = get_bits1(&h->gb);
        sps->offset_for_non_ref_pic           = get_se_golomb(&h->gb);
        sps->offset_for_top_to_bottom_field   = get_se_golomb(&h->gb);
        sps->poc_cycle_length                 = get_ue_golomb(&h->gb);

        if ((unsigned)sps->poc_cycle_length >=
            FF_ARRAY_ELEMS(sps->offset_for_ref_frame)) {
            av_log(h->avctx, AV_LOG_ERROR,
                   "poc_cycle_length overflow %d\n", sps->poc_cycle_length);
            goto fail;
        }

        for (i = 0; i < sps->poc_cycle_length; i++)
            sps->offset_for_ref_frame[i] = get_se_golomb(&h->gb);
    } else if (sps->poc_type != 2) {
        av_log(h->avctx, AV_LOG_ERROR, "illegal POC type %d\n", sps->poc_type);
        goto fail;
    }

    sps->ref_frame_count = get_ue_golomb_31(&h->gb);
    if (h->avctx->codec_tag == MKTAG('S', 'M', 'V', '2'))
        sps->ref_frame_count = FFMAX(2, sps->ref_frame_count);
    if (sps->ref_frame_count > H264_MAX_PICTURE_COUNT - 2 ||
        sps->ref_frame_count > 16U) {
        av_log(h->avctx, AV_LOG_ERROR,
               "too many reference frames %d\n", sps->ref_frame_count);
        goto fail;
    }
    sps->gaps_in_frame_num_allowed_flag = get_bits1(&h->gb);
    sps->mb_width                       = get_ue_golomb(&h->gb) + 1;
    sps->mb_height                      = get_ue_golomb(&h->gb) + 1;
    if ((unsigned)sps->mb_width  >= INT_MAX / 16 ||
        (unsigned)sps->mb_height >= INT_MAX / 16 ||
        av_image_check_size(16 * sps->mb_width,
                            16 * sps->mb_height, 0, h->avctx)) {
        av_log(h->avctx, AV_LOG_ERROR, "mb_width/height overflow\n");
        goto fail;
    }

    sps->frame_mbs_only_flag = get_bits1(&h->gb);
    if (!sps->frame_mbs_only_flag)
        sps->mb_aff = get_bits1(&h->gb);
    else
        sps->mb_aff = 0;

    sps->direct_8x8_inference_flag = get_bits1(&h->gb);

#ifndef ALLOW_INTERLACE
    if (sps->mb_aff)
        av_log(h->avctx, AV_LOG_ERROR,
               "MBAFF support not included; enable it at compile-time.\n");
#endif
    sps->crop = get_bits1(&h->gb);
    if (sps->crop) {
        unsigned int crop_left   = get_ue_golomb(&h->gb);
        unsigned int crop_right  = get_ue_golomb(&h->gb);
        unsigned int crop_top    = get_ue_golomb(&h->gb);
        unsigned int crop_bottom = get_ue_golomb(&h->gb);
        int width  = 16 * sps->mb_width;
        int height = 16 * sps->mb_height * (2 - sps->frame_mbs_only_flag);

        if (h->avctx->flags2 & CODEC_FLAG2_IGNORE_CROP) {
            av_log(h->avctx, AV_LOG_DEBUG, "discarding sps cropping, original "
                                           "values are l:%d r:%d t:%d b:%d\n",
                   crop_left, crop_right, crop_top, crop_bottom);

            sps->crop_left   =
            sps->crop_right  =
            sps->crop_top    =
            sps->crop_bottom = 0;
        } else {
            int vsub   = (sps->chroma_format_idc == 1) ? 1 : 0;
            int hsub   = (sps->chroma_format_idc == 1 ||
                          sps->chroma_format_idc == 2) ? 1 : 0;
            int step_x = 1 << hsub;
            int step_y = (2 - sps->frame_mbs_only_flag) << vsub;

            if (crop_left & (0x1F >> (sps->bit_depth_luma > 8)) &&
                !(h->avctx->flags & CODEC_FLAG_UNALIGNED)) {
                crop_left &= ~(0x1F >> (sps->bit_depth_luma > 8));
                av_log(h->avctx, AV_LOG_WARNING,
                       "Reducing left cropping to %d "
                       "chroma samples to preserve alignment.\n",
                       crop_left);
            }

            if (crop_left  > (unsigned)INT_MAX / 4 / step_x ||
                crop_right > (unsigned)INT_MAX / 4 / step_x ||
                crop_top   > (unsigned)INT_MAX / 4 / step_y ||
                crop_bottom> (unsigned)INT_MAX / 4 / step_y ||
                (crop_left + crop_right ) * step_x >= width ||
                (crop_top  + crop_bottom) * step_y >= height
            ) {
                av_log(h->avctx, AV_LOG_ERROR, "crop values invalid %d %d %d %d / %d %d\n", crop_left, crop_right, crop_top, crop_bottom, width, height);
                goto fail;
            }

            sps->crop_left   = crop_left   * step_x;
            sps->crop_right  = crop_right  * step_x;
            sps->crop_top    = crop_top    * step_y;
            sps->crop_bottom = crop_bottom * step_y;
        }
    } else {
        sps->crop_left   =
        sps->crop_right  =
        sps->crop_top    =
        sps->crop_bottom =
        sps->crop        = 0;
    }

    sps->vui_parameters_present_flag = get_bits1(&h->gb);
    if (sps->vui_parameters_present_flag) {
        int ret = decode_vui_parameters(h, sps);
        if (ret < 0)
            goto fail;
    }

    if (get_bits_left(&h->gb) < 0) {
        av_log(h->avctx, ignore_truncation ? AV_LOG_WARNING : AV_LOG_ERROR,
               "Overread %s by %d bits\n", sps->vui_parameters_present_flag ? "VUI" : "SPS", -get_bits_left(&h->gb));
        if (!ignore_truncation)
            goto fail;
    }

    if (!sps->sar.den)
        sps->sar.den = 1;

    if (h->avctx->debug & FF_DEBUG_PICT_INFO) {
        static const char csp[4][5] = { "Gray", "420", "422", "444" };
        av_log(h->avctx, AV_LOG_DEBUG,
               "sps:%u profile:%d/%d poc:%d ref:%d %dx%d %s %s crop:%u/%u/%u/%u %s %s %"PRId32"/%"PRId32" b%d reo:%d\n",
               sps_id, sps->profile_idc, sps->level_idc,
               sps->poc_type,
               sps->ref_frame_count,
               sps->mb_width, sps->mb_height,
               sps->frame_mbs_only_flag ? "FRM" : (sps->mb_aff ? "MB-AFF" : "PIC-AFF"),
               sps->direct_8x8_inference_flag ? "8B8" : "",
               sps->crop_left, sps->crop_right,
               sps->crop_top, sps->crop_bottom,
               sps->vui_parameters_present_flag ? "VUI" : "",
               csp[sps->chroma_format_idc],
               sps->timing_info_present_flag ? sps->num_units_in_tick : 0,
               sps->timing_info_present_flag ? sps->time_scale : 0,
               sps->bit_depth_luma,
               sps->bitstream_restriction_flag ? sps->num_reorder_frames : -1
               );
    }
    sps->new = 1;

    av_free(h->sps_buffers[sps_id]);
    h->sps_buffers[sps_id] = sps;

    return 0;

fail:
    av_free(sps);
    return AVERROR_INVALIDDATA;
}

static void build_qp_table(PPS *pps, int t, int index, const int depth)
{
    int i;
    const int max_qp = 51 + 6 * (depth - 8);
    for (i = 0; i < max_qp + 1; i++)
        pps->chroma_qp_table[t][i] =
            ff_h264_chroma_qp[depth - 8][av_clip(i + index, 0, max_qp)];
}

static int more_rbsp_data_in_pps(H264Context *h, PPS *pps)
{
    const SPS *sps = h->sps_buffers[pps->sps_id];
    int profile_idc = sps->profile_idc;

    if ((profile_idc == 66 || profile_idc == 77 ||
         profile_idc == 88) && (sps->constraint_set_flags & 7)) {
        av_log(h->avctx, AV_LOG_VERBOSE,
               "Current profile doesn't provide more RBSP data in PPS, skipping\n");
        return 0;
    }

    return 1;
}

int ff_h264_decode_picture_parameter_set(H264Context *h, int bit_length)
{
    const SPS *sps;
    unsigned int pps_id = get_ue_golomb(&h->gb);
    PPS *pps;
    int qp_bd_offset;
    int bits_left;
    int ret;

    if (pps_id >= MAX_PPS_COUNT) {
        av_log(h->avctx, AV_LOG_ERROR, "pps_id %u out of range\n", pps_id);
        return AVERROR_INVALIDDATA;
    }

    pps = av_mallocz(sizeof(PPS));
    if (!pps)
        return AVERROR(ENOMEM);
    pps->sps_id = get_ue_golomb_31(&h->gb);
    if ((unsigned)pps->sps_id >= MAX_SPS_COUNT ||
        !h->sps_buffers[pps->sps_id]) {
        av_log(h->avctx, AV_LOG_ERROR, "sps_id %u out of range\n", pps->sps_id);
        ret = AVERROR_INVALIDDATA;
        goto fail;
    }
    sps = h->sps_buffers[pps->sps_id];
    if (sps->bit_depth_luma > 14) {
        av_log(h->avctx, AV_LOG_ERROR,
               "Invalid luma bit depth=%d\n",
               sps->bit_depth_luma);
<<<<<<< HEAD
        goto fail;
    } else if (sps->bit_depth_luma == 11 || sps->bit_depth_luma == 13) {
        av_log(h->avctx, AV_LOG_ERROR,
               "Unimplemented luma bit depth=%d\n",
               sps->bit_depth_luma);
=======
        ret = AVERROR_PATCHWELCOME;
>>>>>>> 86e1a358
        goto fail;
    }

    pps->cabac             = get_bits1(&h->gb);
    pps->pic_order_present = get_bits1(&h->gb);
    pps->slice_group_count = get_ue_golomb(&h->gb) + 1;
    if (pps->slice_group_count > 1) {
        pps->mb_slice_group_map_type = get_ue_golomb(&h->gb);
        av_log(h->avctx, AV_LOG_ERROR, "FMO not supported\n");
        switch (pps->mb_slice_group_map_type) {
        case 0:
#if 0
    |       for (i = 0; i <= num_slice_groups_minus1; i++)  |   |      |
    |           run_length[i]                               |1  |ue(v) |
#endif
            break;
        case 2:
#if 0
    |       for (i = 0; i < num_slice_groups_minus1; i++) { |   |      |
    |           top_left_mb[i]                              |1  |ue(v) |
    |           bottom_right_mb[i]                          |1  |ue(v) |
    |       }                                               |   |      |
#endif
            break;
        case 3:
        case 4:
        case 5:
#if 0
    |       slice_group_change_direction_flag               |1  |u(1)  |
    |       slice_group_change_rate_minus1                  |1  |ue(v) |
#endif
            break;
        case 6:
#if 0
    |       slice_group_id_cnt_minus1                       |1  |ue(v) |
    |       for (i = 0; i <= slice_group_id_cnt_minus1; i++)|   |      |
    |           slice_group_id[i]                           |1  |u(v)  |
#endif
            break;
        }
    }
    pps->ref_count[0] = get_ue_golomb(&h->gb) + 1;
    pps->ref_count[1] = get_ue_golomb(&h->gb) + 1;
    if (pps->ref_count[0] - 1 > 32 - 1 || pps->ref_count[1] - 1 > 32 - 1) {
        av_log(h->avctx, AV_LOG_ERROR, "reference overflow (pps)\n");
        ret = AVERROR_INVALIDDATA;
        goto fail;
    }

    qp_bd_offset = 6 * (sps->bit_depth_luma - 8);

    pps->weighted_pred                        = get_bits1(&h->gb);
    pps->weighted_bipred_idc                  = get_bits(&h->gb, 2);
    pps->init_qp                              = get_se_golomb(&h->gb) + 26 + qp_bd_offset;
    pps->init_qs                              = get_se_golomb(&h->gb) + 26 + qp_bd_offset;
    pps->chroma_qp_index_offset[0]            = get_se_golomb(&h->gb);
    pps->deblocking_filter_parameters_present = get_bits1(&h->gb);
    pps->constrained_intra_pred               = get_bits1(&h->gb);
    pps->redundant_pic_cnt_present            = get_bits1(&h->gb);

    pps->transform_8x8_mode = 0;
    // contents of sps/pps can change even if id doesn't, so reinit
    h->dequant_coeff_pps = -1;
    memcpy(pps->scaling_matrix4, h->sps_buffers[pps->sps_id]->scaling_matrix4,
           sizeof(pps->scaling_matrix4));
    memcpy(pps->scaling_matrix8, h->sps_buffers[pps->sps_id]->scaling_matrix8,
           sizeof(pps->scaling_matrix8));

    bits_left = bit_length - get_bits_count(&h->gb);
    if (bits_left > 0 && more_rbsp_data_in_pps(h, pps)) {
        pps->transform_8x8_mode = get_bits1(&h->gb);
        decode_scaling_matrices(h, h->sps_buffers[pps->sps_id], pps, 0,
                                pps->scaling_matrix4, pps->scaling_matrix8);
        // second_chroma_qp_index_offset
        pps->chroma_qp_index_offset[1] = get_se_golomb(&h->gb);
    } else {
        pps->chroma_qp_index_offset[1] = pps->chroma_qp_index_offset[0];
    }

    build_qp_table(pps, 0, pps->chroma_qp_index_offset[0],
                   sps->bit_depth_luma);
    build_qp_table(pps, 1, pps->chroma_qp_index_offset[1],
                   sps->bit_depth_luma);
    if (pps->chroma_qp_index_offset[0] != pps->chroma_qp_index_offset[1])
        pps->chroma_qp_diff = 1;

    if (h->avctx->debug & FF_DEBUG_PICT_INFO) {
        av_log(h->avctx, AV_LOG_DEBUG,
               "pps:%u sps:%u %s slice_groups:%d ref:%u/%u %s qp:%d/%d/%d/%d %s %s %s %s\n",
               pps_id, pps->sps_id,
               pps->cabac ? "CABAC" : "CAVLC",
               pps->slice_group_count,
               pps->ref_count[0], pps->ref_count[1],
               pps->weighted_pred ? "weighted" : "",
               pps->init_qp, pps->init_qs, pps->chroma_qp_index_offset[0], pps->chroma_qp_index_offset[1],
               pps->deblocking_filter_parameters_present ? "LPAR" : "",
               pps->constrained_intra_pred ? "CONSTR" : "",
               pps->redundant_pic_cnt_present ? "REDU" : "",
               pps->transform_8x8_mode ? "8x8DCT" : "");
    }

    av_free(h->pps_buffers[pps_id]);
    h->pps_buffers[pps_id] = pps;
    return 0;

fail:
    av_free(pps);
    return ret;
}<|MERGE_RESOLUTION|>--- conflicted
+++ resolved
@@ -615,15 +615,13 @@
         av_log(h->avctx, AV_LOG_ERROR,
                "Invalid luma bit depth=%d\n",
                sps->bit_depth_luma);
-<<<<<<< HEAD
+        ret = AVERROR_INVALIDDATA;
         goto fail;
     } else if (sps->bit_depth_luma == 11 || sps->bit_depth_luma == 13) {
         av_log(h->avctx, AV_LOG_ERROR,
                "Unimplemented luma bit depth=%d\n",
                sps->bit_depth_luma);
-=======
         ret = AVERROR_PATCHWELCOME;
->>>>>>> 86e1a358
         goto fail;
     }
 
