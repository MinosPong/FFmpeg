/*
 * Copyright (c) 2010 Mans Rullgard <mans@mansr.com>
 *
 * This file is part of FFmpeg.
 *
 * FFmpeg is free software; you can redistribute it and/or
 * modify it under the terms of the GNU Lesser General Public
 * License as published by the Free Software Foundation; either
 * version 2.1 of the License, or (at your option) any later version.
 *
 * FFmpeg is distributed in the hope that it will be useful,
 * but WITHOUT ANY WARRANTY; without even the implied warranty of
 * MERCHANTABILITY or FITNESS FOR A PARTICULAR PURPOSE.  See the GNU
 * Lesser General Public License for more details.
 *
 * You should have received a copy of the GNU Lesser General Public
 * License along with FFmpeg; if not, write to the Free Software
 * Foundation, Inc., 51 Franklin Street, Fifth Floor, Boston, MA 02110-1301 USA
 */

#include <stdint.h>

#include "libavutil/attributes.h"
#include "libavutil/arm/cpu.h"
#include "libavcodec/h264dsp.h"

int ff_startcode_find_candidate_armv6(const uint8_t *buf, int size);

void ff_h264_v_loop_filter_luma_neon(uint8_t *pix, int stride, int alpha,
                                     int beta, int8_t *tc0);
void ff_h264_h_loop_filter_luma_neon(uint8_t *pix, int stride, int alpha,
                                     int beta, int8_t *tc0);
void ff_h264_v_loop_filter_chroma_neon(uint8_t *pix, int stride, int alpha,
                                       int beta, int8_t *tc0);
void ff_h264_h_loop_filter_chroma_neon(uint8_t *pix, int stride, int alpha,
                                       int beta, int8_t *tc0);

void ff_weight_h264_pixels_16_neon(uint8_t *dst, int stride, int height,
                                   int log2_den, int weight, int offset);
void ff_weight_h264_pixels_8_neon(uint8_t *dst, int stride, int height,
                                  int log2_den, int weight, int offset);
void ff_weight_h264_pixels_4_neon(uint8_t *dst, int stride, int height,
                                  int log2_den, int weight, int offset);

void ff_biweight_h264_pixels_16_neon(uint8_t *dst, uint8_t *src, int stride,
                                     int height, int log2_den, int weightd,
                                     int weights, int offset);
void ff_biweight_h264_pixels_8_neon(uint8_t *dst, uint8_t *src, int stride,
                                    int height, int log2_den, int weightd,
                                    int weights, int offset);
void ff_biweight_h264_pixels_4_neon(uint8_t *dst, uint8_t *src, int stride,
                                    int height, int log2_den, int weightd,
                                    int weights, int offset);

void ff_h264_idct_add_neon(uint8_t *dst, int16_t *block, int stride);
void ff_h264_idct_dc_add_neon(uint8_t *dst, int16_t *block, int stride);
void ff_h264_idct_add16_neon(uint8_t *dst, const int *block_offset,
                             int16_t *block, int stride,
                             const uint8_t nnzc[6*8]);
void ff_h264_idct_add16intra_neon(uint8_t *dst, const int *block_offset,
                                  int16_t *block, int stride,
                                  const uint8_t nnzc[6*8]);
void ff_h264_idct_add8_neon(uint8_t **dest, const int *block_offset,
                            int16_t *block, int stride,
                            const uint8_t nnzc[6*8]);

void ff_h264_idct8_add_neon(uint8_t *dst, int16_t *block, int stride);
void ff_h264_idct8_dc_add_neon(uint8_t *dst, int16_t *block, int stride);
void ff_h264_idct8_add4_neon(uint8_t *dst, const int *block_offset,
                             int16_t *block, int stride,
                             const uint8_t nnzc[6*8]);

static av_cold void h264dsp_init_neon(H264DSPContext *c, const int bit_depth,
                                      const int chroma_format_idc)
{
#if HAVE_NEON
    if (bit_depth == 8) {
        c->h264_v_loop_filter_luma   = ff_h264_v_loop_filter_luma_neon;
        c->h264_h_loop_filter_luma   = ff_h264_h_loop_filter_luma_neon;
        if(chroma_format_idc == 1){
        c->h264_v_loop_filter_chroma = ff_h264_v_loop_filter_chroma_neon;
        c->h264_h_loop_filter_chroma = ff_h264_h_loop_filter_chroma_neon;
        }

        c->weight_h264_pixels_tab[0] = ff_weight_h264_pixels_16_neon;
        c->weight_h264_pixels_tab[1] = ff_weight_h264_pixels_8_neon;
        c->weight_h264_pixels_tab[2] = ff_weight_h264_pixels_4_neon;

        c->biweight_h264_pixels_tab[0] = ff_biweight_h264_pixels_16_neon;
        c->biweight_h264_pixels_tab[1] = ff_biweight_h264_pixels_8_neon;
        c->biweight_h264_pixels_tab[2] = ff_biweight_h264_pixels_4_neon;

        c->h264_idct_add        = ff_h264_idct_add_neon;
        c->h264_idct_dc_add     = ff_h264_idct_dc_add_neon;
        c->h264_idct_add16      = ff_h264_idct_add16_neon;
        c->h264_idct_add16intra = ff_h264_idct_add16intra_neon;
        if (chroma_format_idc <= 1)
            c->h264_idct_add8   = ff_h264_idct_add8_neon;
        c->h264_idct8_add       = ff_h264_idct8_add_neon;
        c->h264_idct8_dc_add    = ff_h264_idct8_dc_add_neon;
        c->h264_idct8_add4      = ff_h264_idct8_add4_neon;
    }
#endif // HAVE_NEON
}

av_cold void ff_h264dsp_init_arm(H264DSPContext *c, const int bit_depth,
                                 const int chroma_format_idc)
{
    int cpu_flags = av_get_cpu_flags();

<<<<<<< HEAD
    if (have_armv6(cpu_flags) && !(have_vfpv3(cpu_flags) || have_neon(cpu_flags))) {
        // This function uses the 'setend' instruction which is deprecated
        // on ARMv8. This instruction is serializing on some ARMv7 cores as
        // well. Therefore, only use the function on ARMv6.
        c->h264_find_start_code_candidate = ff_startcode_find_candidate_armv6;
    }
=======
    if (have_setend(cpu_flags))
        c->h264_find_start_code_candidate = ff_h264_find_start_code_candidate_armv6;
>>>>>>> 6869612f
    if (have_neon(cpu_flags))
        h264dsp_init_neon(c, bit_depth, chroma_format_idc);
}<|MERGE_RESOLUTION|>--- conflicted
+++ resolved
@@ -108,17 +108,8 @@
 {
     int cpu_flags = av_get_cpu_flags();
 
-<<<<<<< HEAD
-    if (have_armv6(cpu_flags) && !(have_vfpv3(cpu_flags) || have_neon(cpu_flags))) {
-        // This function uses the 'setend' instruction which is deprecated
-        // on ARMv8. This instruction is serializing on some ARMv7 cores as
-        // well. Therefore, only use the function on ARMv6.
+    if (have_setend(cpu_flags))
         c->h264_find_start_code_candidate = ff_startcode_find_candidate_armv6;
-    }
-=======
-    if (have_setend(cpu_flags))
-        c->h264_find_start_code_candidate = ff_h264_find_start_code_candidate_armv6;
->>>>>>> 6869612f
     if (have_neon(cpu_flags))
         h264dsp_init_neon(c, bit_depth, chroma_format_idc);
 }