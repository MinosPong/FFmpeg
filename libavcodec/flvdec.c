--- conflicted
+++ resolved
@@ -84,15 +84,9 @@
         width = height = 0;
         break;
     }
-<<<<<<< HEAD
-    if(av_image_check_size(width, height, 0, s->avctx))
+    if (av_image_check_size(width, height, 0, s->avctx))
         return AVERROR(EINVAL);
-    s->width = width;
-=======
-    if (av_image_check_size(width, height, 0, s->avctx))
-        return -1;
     s->width  = width;
->>>>>>> c6b42e85
     s->height = height;
 
     s->pict_type = AV_PICTURE_TYPE_I + get_bits(&s->gb, 2);
@@ -109,22 +103,15 @@
     s->h263_long_vectors = 0;
 
     /* PEI */
-<<<<<<< HEAD
     if (skip_1stop_8data_bits(&s->gb) < 0)
         return AVERROR_INVALIDDATA;
+
     s->f_code = 1;
 
     if (s->ehc_mode)
         s->avctx->sample_aspect_ratio= (AVRational){1,2};
 
-    if(s->avctx->debug & FF_DEBUG_PICT_INFO){
-=======
-    while (get_bits1(&s->gb) != 0)
-        skip_bits(&s->gb, 8);
-    s->f_code = 1;
-
     if (s->avctx->debug & FF_DEBUG_PICT_INFO) {
->>>>>>> c6b42e85
         av_log(s->avctx, AV_LOG_DEBUG, "%c esc_type:%d, qp:%d num:%d\n",
                s->droppable ? 'D' : av_get_picture_type_char(s->pict_type),
                s->h263_flv - 1, s->qscale, s->picture_number);
