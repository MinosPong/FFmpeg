Never assume the API of libav* to be stable unless at least 1 month has passed
since the last major version increase or the API was added.

The last version increases were:
libavcodec:    2017-10-21
libavdevice:   2017-10-21
libavfilter:   2017-10-21
libavformat:   2017-10-21
libavresample: 2017-10-21
libpostproc:   2017-10-21
libswresample: 2017-10-21
libswscale:    2017-10-21
libavutil:     2017-10-21


API changes, most recent first:

<<<<<<< HEAD
2018-02-xx - xxxxxxx - lavc 58.11.100 - avcodec.h
=======
2018-02-xx - xxxxxxx - lavfi 7.1.0 - avfilter.h
  Add AVFilterContext.extra_hw_frames.

2018-02-xx - xxxxxxx - lavc 58.9.0 - avcodec.h
>>>>>>> 6d86cef0
  Add AVCodecContext.extra_hw_frames.

2018-02-06 - 0fd475704e - lavd 58.1.100 - avdevice.h
  Deprecate use of av_input_audio_device_next(), av_input_video_device_next(),
  av_output_audio_device_next(), av_output_video_device_next().
  Add av_indev_iterate(), and av_outdev_iterate().

2018-xx-xx - xxxxxxx - lavf 58.9.100 - avformat.h
  Deprecate use of av_register_input_format(), av_register_output_format(),
  av_register_all(), av_iformat_next(), av_oformat_next().
  Add av_demuxer_iterate(), and av_muxer_iterate().

2018-xx-xx - xxxxxxx - lavc 58.10.100 - avcodec.h
  Deprecate use of avcodec_register(), avcodec_register_all(),
  av_codec_next(), av_register_codec_parser(), and av_parser_next().
  Add av_codec_iterate() and av_parser_iterate().

2018-02-xx - xxxxxxx - lavf 58.8.100 - avformat.h
  Deprecate the current names of the RTSP "timeout", "stimeout", "user-agent"
  options. Introduce "listen_timeout" as replacement for the current "timeout"
  option, and "user_agent" as replacement for "user-agent". Once the deprecation
  is over, the old "timeout" option will be removed, and "stimeout" will be
  renamed to "stimeout" (the "timeout" option will essentially change semantics).

2018-01-xx - xxxxxxx - lavf 58.7.100 - avformat.h
  Deprecate AVFormatContext filename field which had limited length, use the
  new dynamically allocated url field instead.

2018-01-xx - xxxxxxx - lavf 58.7.100 - avformat.h
  Add url field to AVFormatContext and add ff_format_set_url helper function.

2018-01-xx - xxxxxxx - lavf 58.6.100 - avformat.h
  Add AVFMTCTX_UNSEEKABLE (for HLS demuxer).

2018-xx-xx - xxxxxxx - lavu 56.9.100 - aes_ctr.h
  Add method to set the 16-byte IV.

2018-01-xx - xxxxxxx - lavf 58.5.100 - avformat.h
  Explicitly make avformat_network_init() and avformat_network_deinit() optional.
  If these are not called, network initialization and deinitialization is
  automatic, and unlike in older versions, fully supported, unless libavformat
  is linked to ancient GnuTLS and OpenSSL.

2018-01-xx - xxxxxxx - lavf 58.4.100 - avformat.h
  Deprecate AVStream.recommended_encoder_configuration. It was useful only for
  FFserver, which has been removed.

2018-01-xx - xxxxxxx - lavfi 7.11.101 - avfilter.h
  Deprecate avfilter_link_get_channels(). Use av_buffersink_get_channels().

2017-xx-xx - xxxxxxx - lavr 4.0.0 - avresample.h
  Deprecate the entire library. Merged years ago to provide compatibility
  with Libav, it remained unmaintained by the FFmpeg project and duplicated
  functionality provided by libswresample.

  In order to improve consistency and reduce attack surface, it has been deprecated.
  Users of this library are asked to migrate to libswresample, which, as well as
  providing more functionality, is faster and has higher accuracy.

2017-xx-xx - xxxxxxx - lavc 58.9.100 - avcodec.h
  Deprecate av_lockmgr_register(). You need to build FFmpeg with threading
  support enabled to get basic thread-safety (which is the default build
  configuration).

2017-12-xx - xxxxxxx - lavu 56.7.100 - cpu.h
  AVX-512 flags added.

2017-xx-xx - xxxxxxx - lavc 58.8.100 - avcodec.h
  The MediaCodec decoders now support AVCodecContext.hw_device_ctx.

2017-xx-xx - xxxxxxx - lavu 56.6.100 - hwcontext.h hwcontext_mediacodec.h
  Add AV_HWDEVICE_TYPE_MEDIACODEC and a new installed header with
  MediaCodec-specific hwcontext definitions.

2017-xx-xx - xxxxxxc - lavc 58.7.100 - avcodec.h
  Add AV_CODEC_CAP_HARDWARE, AV_CODEC_CAP_HYBRID, and AVCodec.wrapper_name,
  and mark all AVCodecs accordingly.

2017-xx-xx - xxxxxxx - lavu 56.4.100 / 56.7.0 - stereo3d.h
  Add view field to AVStereo3D structure and AVStereo3DView enum.

2017-xx-xx - xxxxxxx - lavc 58.6.100 - avcodec.h
  Add const to AVCodecContext.hwaccel.

2017-11-xx - xxxxxxx - lavc 58.5.100 - avcodec.h
  Deprecate user visibility of the AVHWAccel structure and the functions
  av_register_hwaccel() and av_hwaccel_next().

2017-11-xx - xxxxxxx - lavc 58.4.100 - avcodec.h
  Add AVCodecHWConfig and avcodec_get_hw_config().

2017-11-22 - 3650cb2dfa - lavu 56.3.100 - opencl.h
  Remove experimental OpenCL API (av_opencl_*).

2017-11-22 - b25d8ef0a7 - lavu 56.2.100 - hwcontext.h hwcontext_opencl.h
  Add AV_HWDEVICE_TYPE_OPENCL and a new installed header with
  OpenCL-specific hwcontext definitions.

2017-11-22 - a050f56c09 - lavu 56.1.100 - pixfmt.h
  Add AV_PIX_FMT_OPENCL.

2017-11-11 - 48e4eda11d - lavc 58.3.100 - avcodec.h
  Add avcodec_get_hw_frames_parameters().

-------- 8< --------- FFmpeg 3.4 was cut here -------- 8< ---------

2017-09-28 - b6cf66ae1c - lavc 57.106.104 - avcodec.h
  Add AV_PKT_DATA_A53_CC packet side data, to export closed captions

2017-09-27 - 7aa6b8a68f - lavu 55.77.101 / lavu 55.31.1 - frame.h
  Allow passing the value of 0 (meaning "automatic") as the required alignment
  to av_frame_get_buffer().

2017-09-27 - 522f877086 - lavu 55.77.100 / lavu 55.31.0 - cpu.h
  Add av_cpu_max_align() for querying maximum required data alignment.

2017-09-26 - b1cf151c4d - lavc 57.106.102 - avcodec.h
  Deprecate AVCodecContext.refcounted_frames. This was useful for deprecated
  API only (avcodec_decode_video2/avcodec_decode_audio4). The new decode APIs
  (avcodec_send_packet/avcodec_receive_frame) always work with reference
  counted frames.

2017-09-21 - 6f15f1cdc8 - lavu 55.76.100 / 56.6.0 - pixdesc.h
  Add av_color_range_from_name(), av_color_primaries_from_name(),
  av_color_transfer_from_name(), av_color_space_from_name(), and
  av_chroma_location_from_name().

2017-09-13 - 82342cead1 - lavc 57.106.100 - avcodec.h
  Add AV_PKT_FLAG_TRUSTED.

2017-09-13 - 9cb23cd9fe - lavu 55.75.100 - hwcontext.h hwcontext_drm.h
  Add AV_HWDEVICE_TYPE_DRM and implementation.

2017-09-08 - 5ba2aef6ec - lavfi 6.103.100 - buffersrc.h
  Add av_buffersrc_close().

2017-09-04 - 6cadbb16e9 - lavc 57.105.100 - avcodec.h
  Add AV_HWACCEL_CODEC_CAP_EXPERIMENTAL, replacing the deprecated
  HWACCEL_CODEC_CAP_EXPERIMENTAL flag.

2017-09-01 - 5d76674756 - lavf 57.81.100 - avio.h
  Add avio_read_partial().

2017-09-01 - xxxxxxx - lavf 57.80.100 / 57.11.0 - avio.h
  Add avio_context_free(). From now on it must be used for freeing AVIOContext.

2017-08-08 - 1460408703 - lavu 55.74.100 - pixdesc.h
  Add AV_PIX_FMT_FLAG_FLOAT pixel format flag.

2017-08-08 - 463b81de2b - lavu 55.72.100 - imgutils.h
  Add av_image_fill_black().

2017-08-08 - caa12027ba - lavu 55.71.100 - frame.h
  Add av_frame_apply_cropping().

2017-07-25 - 24de4fddca - lavu 55.69.100 - frame.h
  Add AV_FRAME_DATA_ICC_PROFILE side data type.

2017-06-27 - 70143a3954 - lavc 57.100.100 - avcodec.h
  DXVA2 and D3D11 hardware accelerated decoding now supports the new hwaccel API,
  which can create the decoder context and allocate hardware frame automatically.
  See AVCodecContext.hw_device_ctx and AVCodecContext.hw_frames_ctx. For D3D11,
  the new AV_PIX_FMT_D3D11 pixfmt must be used with the new API.

2017-06-27 - 3303511f33 - lavu 56.67.100 - hwcontext.h
  Add AV_HWDEVICE_TYPE_D3D11VA and AV_PIX_FMT_D3D11.

2017-06-24 - 09891c5391 - lavf 57.75.100 - avio.h
  Add AVIO_DATA_MARKER_FLUSH_POINT to signal preferred flush points to aviobuf.

2017-06-14 - d59c6a3aeb - lavu 55.66.100 - hwcontext.h
  av_hwframe_ctx_create_derived() now takes some AV_HWFRAME_MAP_* combination
  as its flags argument (which was previously unused).

2017-06-14 - 49ae8a5e87 - lavc 57.99.100 - avcodec.h
  Add AV_HWACCEL_FLAG_ALLOW_PROFILE_MISMATCH.

2017-06-14 - 0b1794a43e - lavu 55.65.100 - hwcontext.h
  Add AV_HWDEVICE_TYPE_NONE, av_hwdevice_find_type_by_name(),
  av_hwdevice_get_type_name() and av_hwdevice_iterate_types().

2017-06-14 - b22172f6f3 - lavu 55.64.100 - hwcontext.h
  Add av_hwdevice_ctx_create_derived().

2017-05-15 - 532b23f079 - lavc 57.96.100 - avcodec.h
  VideoToolbox hardware-accelerated decoding now supports the new hwaccel API,
  which can create the decoder context and allocate hardware frames automatically.
  See AVCodecContext.hw_device_ctx and AVCodecContext.hw_frames_ctx.

2017-05-15 - 532b23f079 - lavu 57.63.100 - hwcontext.h
  Add AV_HWDEVICE_TYPE_VIDEOTOOLBOX and implementation.

2017-05-08 - f089e02fa2 - lavc 57.95.100 / 57.31.0 - avcodec.h
  Add AVCodecContext.apply_cropping to control whether cropping
  is handled by libavcodec or the caller.

2017-05-08 - a47bd5d77e - lavu 55.62.100 / 55.30.0 - frame.h
  Add AVFrame.crop_left/right/top/bottom fields for attaching cropping
  information to video frames.

2017-xx-xx - xxxxxxxxxx
  Change av_sha_update(), av_sha512_update() and av_md5_sum()/av_md5_update() length
  parameter type to size_t at next major bump.

2017-05-05 - c0f17a905f - lavc 57.94.100 - avcodec.h
  The cuvid decoders now support AVCodecContext.hw_device_ctx, which removes
  the requirement to set an incomplete AVCodecContext.hw_frames_ctx only to
  set the Cuda device handle.

2017-04-11 - 8378466507 - lavu 55.61.100 - avstring.h
  Add av_strireplace().

2016-04-06 - 157e57a181 - lavc 57.92.100 - avcodec.h
  Add AV_PKT_DATA_CONTENT_LIGHT_LEVEL packet side data.

2016-04-06 - b378f5bd64 - lavu 55.60.100 - mastering_display_metadata.h
  Add AV_FRAME_DATA_CONTENT_LIGHT_LEVEL value, av_content_light_metadata_alloc()
  and av_content_light_metadata_create_side_data() API, and AVContentLightMetadata
  type to export content light level video properties.

2017-03-31 - 9033e8723c - lavu 55.57.100 - spherical.h
  Add av_spherical_projection_name().
  Add av_spherical_from_name().

2017-03-30 - 4cda23f1f1 - lavu 55.53.100 / 55.27.0 - hwcontext.h
  Add av_hwframe_map() and associated AV_HWFRAME_MAP_* flags.
  Add av_hwframe_ctx_create_derived().

2017-03-29 - bfdcdd6d82 - lavu 55.52.100 - avutil.h
  add av_fourcc_make_string() function and av_fourcc2str() macro to replace
  av_get_codec_tag_string() from lavc.

2017-03-27 - ddef3d902f - lavf 57.68.100 - avformat.h
  Deprecate that demuxers export the stream rotation angle in AVStream.metadata
  (via an entry named "rotate"). Use av_stream_get_side_data() with
  AV_PKT_DATA_DISPLAYMATRIX instead, and read the rotation angle with
  av_display_rotation_get(). The same is done for muxing. Instead of adding a
  "rotate" entry to AVStream.metadata, AV_PKT_DATA_DISPLAYMATRIX side data has
  to be added to the AVStream.

2017-03-23 - 7e4ba776a2 - lavc 57.85.101 - avcodec.h
  vdpau hardware accelerated decoding now supports the new hwaccel API, which
  can create the decoder context and allocate hardware frame automatically.
  See AVCodecContext.hw_device_ctx and AVCodecContext.hw_frames_ctx.

2017-03-23 - 156bd8278f - lavc 57.85.100 - avcodec.h
  Add AVCodecContext.hwaccel_flags field. This will control some hwaccels at
  a later point.

2017-03-21 - fc9f14c7de - lavf 57.67.100 / 57.08.0 - avio.h
  Add AVIO_SEEKABLE_TIME flag.

2017-03-21 - d682ae70b4 - lavf 57.66.105, lavc 57.83.101 - avformat.h, avcodec.h
  Deprecate AVFMT_FLAG_KEEP_SIDE_DATA. It will be ignored after the next major
  bump, and libavformat will behave as if it were always set.
  Deprecate av_packet_merge_side_data() and av_packet_split_side_data().

2016-03-20 - 8200b16a9c - lavu 55.50.100 / 55.21.0 - imgutils.h
  Add av_image_copy_uc_from(), a version of av_image_copy() for copying
  from GPU mapped memory.

2017-03-20 - 9c2436e - lavu 55.49.100 - pixdesc.h
  Add AV_PIX_FMT_FLAG_BAYER pixel format flag.

2017-03-18 - 3796fb2692 - lavfi 6.77.100 - avfilter.h
  Deprecate AVFilterGraph.resample_lavr_opts
  It's never been used by avfilter nor passed to anything.

2017-02-10 - 1b7ffddb3a - lavu 55.48.100 / 55.33.0 - spherical.h
  Add AV_SPHERICAL_EQUIRECTANGULAR_TILE, av_spherical_tile_bounds(),
  and projection-specific properties (bound_left, bound_top, bound_right,
  bound_bottom, padding) to AVSphericalMapping.

2017-03-02 - ade7c1a232 - lavc 57.81.104 - videotoolbox.h
  AVVideotoolboxContext.cv_pix_fmt_type can now be set to 0 to output the
  native decoder format. (The default value is not changed.)

2017-03-02 - 554bc4eea8 - lavu 55.47.101, lavc 57.81.102, lavf 57.66.103
  Remove requirement to use AVOption or accessors to access certain fields
  in AVFrame, AVCodecContext, and AVFormatContext that were previously
  documented as "no direct access" allowed.

2017-02-13 - c1a5fca06f - lavc 57.80.100 - avcodec.h
  Add AVCodecContext.hw_device_ctx.

2017-02-11 - e3af49b14b - lavu 55.47.100 - frame.h
  Add AVFrame.opaque_ref.

2017-01-31 - 2eab48177d - lavu 55.46.100 / 55.20.0 - cpu.h
  Add AV_CPU_FLAG_SSSE3SLOW.

2017-01-24 - c4618f842a - lavu 55.45.100 - channel_layout.h
  Add av_get_extended_channel_layout()

2017-01-22 - 76c5a69e26 - lavu 55.44.100 - lfg.h
  Add av_lfg_init_from_data().

2017-01-17 - 2a4a8653b6 - lavc 57.74.100 - vaapi.h
  Deprecate struct vaapi_context and the vaapi.h installed header.
  Callers should set AVCodecContext.hw_frames_ctx instead.

2017-01-12 - dbe9dbed31 - lavfi 6.69.100 - buffersink.h
  Add av_buffersink_get_*() functions.

2017-01-06 - 9488032e10 - lavf 57.62.100 - avio.h
  Add avio_get_dyn_buf()

2016-12-10 - f542b152aa - lavu 55.43.100 - imgutils.h
  Add av_image_check_size2()

2016-12-07 - e7a6f8c972 - lavc 57.67.100 / 57.29.0 - avcodec.h
  Add AV_PKT_DATA_SPHERICAL packet side data to export AVSphericalMapping
  information from containers.

2016-12-07 - 8f58ecc344 - lavu 55.42.100 / 55.30.0 - spherical.h
  Add AV_FRAME_DATA_SPHERICAL value, av_spherical_alloc() API and
  AVSphericalMapping type to export and describe spherical video properties.

2016-11-18 - 2ab50647ff - lavf 57.58.100 - avformat.h
  Add av_stream_add_side_data().

2016-11-13 - 775a8477b7 - lavu 55.39.100 - hwcontext_vaapi.h
  Add AV_VAAPI_DRIVER_QUIRK_ATTRIB_MEMTYPE.

2016-11-13 - a8d51bb424 - lavu 55.38.100 - hwcontext_vaapi.h
  Add driver quirks field to VAAPI-specific hwdevice and enum with
  members AV_VAAPI_DRIVER_QUIRK_* to represent its values.

2016-11-10 - 638b216d4f - lavu 55.36.100 - pixfmt.h
  Add AV_PIX_FMT_GRAY12(LE/BE).

-------- 8< --------- FFmpeg 3.2 was cut here -------- 8< ---------

2016-10-24 - 73ead47 - lavf 57.55.100 - avformat.h
  Add AV_DISPOSITION_TIMED_THUMBNAILS

2016-10-24 - a246fef - lavf 57.54.100 - avformat.h
  Add avformat_init_output() and AVSTREAM_INIT_IN_ macros

2016-10-22 - f5495c9 - lavu 55.33.100 - avassert.h
  Add av_assert0_fpu() / av_assert2_fpu()

2016-10-07 - 3f9137c / 32c8359 - lavc 57.61.100 / 57.24.0 - avcodec.h
  Decoders now export the frame timestamp as AVFrame.pts. It was
  previously exported as AVFrame.pkt_pts, which is now deprecated.

  Note: When decoding, AVFrame.pts uses the stream/packet timebase,
  and not the codec timebase.

2016-09-28 - eba0414 - lavu 55.32.100 / 55.16.0 - hwcontext.h hwcontext_qsv.h
  Add AV_HWDEVICE_TYPE_QSV and a new installed header with QSV-specific
  hwcontext definitions.

2016-09-26 - 32c25f0 - lavc 57.59.100 / 57.23.0 - avcodec.h
  AVCodecContext.hw_frames_ctx now may be used by decoders.

2016-09-27 - f0b6f72 - lavf 57.51.100 - avformat.h
  Add av_stream_get_codec_timebase()

2016-09-27 - 23c0779 - lswr 2.2.100 - swresample.h
  Add swr_build_matrix().

2016-09-23 - 30d3e36 - lavc 57.58.100 - avcodec.h
  Add AV_CODEC_CAP_AVOID_PROBING codec capability flag.

2016-09-14 - ae1dd0c - lavf 57.49.100 - avformat.h
  Add avformat_transfer_internal_stream_timing_info helper to help with stream
  copy.

2016-08-29 - 4493390 - lavfi 6.58.100 - avfilter.h
  Add AVFilterContext.nb_threads.

2016-08-15 - c3c4c72 - lavc 57.53.100 - avcodec.h
  Add trailing_padding to AVCodecContext to match the corresponding
  field in AVCodecParameters.

2016-08-15 - b746ed7 - lavc 57.52.100 - avcodec.h
  Add a new API for chained BSF filters and passthrough (null) BSF --
  av_bsf_list_alloc(), av_bsf_list_free(), av_bsf_list_append(),
  av_bsf_list_append2(), av_bsf_list_finalize(), av_bsf_list_parse_str()
  and av_bsf_get_null_filter().

2016-08-04 - 82a33c8 - lavf 57.46.100 - avformat.h
  Add av_get_frame_filename2()

2016-07-09 - 775389f / 90f469a - lavc 57.50.100 / 57.20.0 - avcodec.h
  Add FF_PROFILE_H264_MULTIVIEW_HIGH and FF_PROFILE_H264_STEREO_HIGH.

2016-06-30 - c1c7e0ab - lavf 57.41.100 - avformat.h
  Moved codecpar field from AVStream to the end of the struct, so that
  the following private fields are in the same location as in FFmpeg 3.0 (lavf 57.25.100).

2016-06-30 - 042fb69d - lavu 55.28.100 - frame.h
  Moved hw_frames_ctx field from AVFrame to the end of the struct, so that
  the following private fields are in the same location as in FFmpeg 3.0 (lavu 55.17.103).

2016-06-29 - 1a751455 - lavfi 6.47.100 - avfilter.h
  Fix accidental ABI breakage in AVFilterContext.
  ABI was broken in 8688d3a, lavfi 6.42.100 and released as ffmpeg 3.1.

  Because of this, ffmpeg and ffplay built against lavfi>=6.42.100 will not be
  compatible with lavfi>=6.47.100. Potentially also affects other users of
  libavfilter if they are using one of the affected fields.

-------- 8< --------- FFmpeg 3.1 was cut here -------- 8< ---------

2016-06-26 - 481f320 / 1c9e861 - lavu 55.27.100 / 55.13.0 - hwcontext.h
  Add av_hwdevice_ctx_create().

2016-06-26 - b95534b / e47b8bb - lavc 57.48.101 / 57.19.1 - avcodec.h
  Adjust values for JPEG 2000 profiles.

2016-06-23 - 5d75e46 / db7968b - lavf 57.40.100 / 57.7.0 - avio.h
  Add AVIODataMarkerType, write_data_type, ignore_boundary_point and
  avio_write_marker.

2016-06-23 - abb3cc4 / 0c4468d - lavu 55.26.100 / 55.12.0 - opt.h
  Add av_stereo3d_type_name() and av_stereo3d_from_name().

2016-06-22 - 3689efe / c46db38 - lavu 55.25.100 / 55.11.0 - hwcontext_dxva2.h
  Add new installed header with DXVA2-specific hwcontext definitions.

2016-04-27 - fb91871 - lavu 55.23.100 - log.h
  Add a new function av_log_format_line2() which returns number of bytes
  written to the target buffer.

2016-04-21 - 7fc329e - lavc 57.37.100 - avcodec.h
  Add a new audio/video encoding and decoding API with decoupled input
  and output -- avcodec_send_packet(), avcodec_receive_frame(),
  avcodec_send_frame() and avcodec_receive_packet().

2016-04-17 - af9cac1 / 33d1898 - lavc 57.35.100 / 57.15.0 - avcodec.h
  Add a new bitstream filtering API working with AVPackets.
  Deprecate the old bitstream filtering API.

2016-04-14 - 8688d3a / 07a844f - lavfi 6.42.100 / 6.3.0 - avfilter.h
  Add AVFilterContext.hw_device_ctx.

2016-04-14 - 28abb21 / 551c677 - lavu 55.22.100 / 55.9.0 - hwcontext_vaapi.h
  Add new installed header with VAAPI-specific hwcontext definitions.

2016-04-14 - afccfaf / b1f01e8 - lavu 55.21.100 / 55.7.0 - hwcontext.h
  Add AVHWFramesConstraints and associated API.

2016-04-11 - 6f69f7a / 9200514 - lavf 57.33.100 / 57.5.0 - avformat.h
  Add AVStream.codecpar, deprecate AVStream.codec.

2016-04-02 - e8a9b64 - lavu 55.20.100 - base64.h
  Add AV_BASE64_DECODE_SIZE(x) macro.

2016-xx-xx - lavc 57.33.100 / 57.14.0 - avcodec.h
  f9b1cf1 / 998e1b8 - Add AVCodecParameters and its related API.
  e6053b3 / a806834 - Add av_get_audio_frame_duration2().

2016-03-11 - 6d8ab35 - lavf/lavc 57.28.101
  Add requirement to bitstream filtering API that returned packets with
  size == 0 and side_data_elems == 0 are to be skipped by the caller.

2016-03-04 - 9362973 - lavf 57.28.100
  Add protocol blacklisting API

2016-02-28 - 4dd4d53 - lavc 57.27.101
  Validate AVFrame returned by get_buffer2 to have required
  planes not NULL and unused planes set to NULL as crashes
  and buffer overflow are possible with certain streams if
  that is not the case.

2016-02-26 - 30e7685 - lavc 57.27.100 - avcodec.h
  "flags2" decoding option now allows the flag "ass_ro_flush_noop" preventing
  the reset of the ASS ReadOrder field on flush. This affects the content of
  AVSubtitles.rects[N]->ass when "sub_text_format" is set to "ass" (see
  previous entry).

2016-02-26 - 2941282 - lavc 57.26.100 - avcodec.h
  Add a "sub_text_format" subtitles decoding option allowing the values "ass"
  (recommended) and "ass_with_timings" (not recommended, deprecated, default).
  The default value for this option will change to "ass" at the next major
  libavcodec version bump.

  The current default is "ass_with_timings" for compatibility. This means that
  all subtitles text decoders currently still output ASS with timings printed
  as strings in the AVSubtitles.rects[N]->ass fields.

  Setting "sub_text_format" to "ass" allows a better timing accuracy (ASS
  timing is limited to a 1/100 time base, so this is relevant for any subtitles
  format needing a bigger one), ease timing adjustments, and prevents the need
  of removing the timing from the decoded string yourself. This form is also
  known as "the Matroska form". The timing information (start time, duration)
  can be found in the AVSubtitles fields.

2016-02-24 - 7e49cdd / 7b3214d0 - lavc 57.25.100 / 57.13.0 - avcodec.h
  Add AVCodecContext.hw_frames_ctx.

2016-02-24 - 1042402 / b3dd30d - lavfi 6.36.100 / 6.2.0 - avfilter.h
  avfilter.h - Add AVFilterLink.hw_frames_ctx.
  buffersrc.h - Add AVBufferSrcParameters and functions for handling it.

2016-02-23 - 14f7a3d - lavc 57.25.100
  Add AV_PKT_DATA_MPEGTS_STREAM_ID for exporting the MPEGTS stream ID.

2016-02-18 - 08acab8 - lavu 55.18.100 - audio_fifo.h
  Add av_audio_fifo_peek_at().

2016-xx-xx - lavu 55.18.100 / 55.6.0
  26abd51 / 721a4ef buffer.h - Add av_buffer_pool_init2().
  1a70878 / 89923e4 hwcontext.h - Add a new installed header hwcontext.h with a new API
                        for handling hwaccel frames.
  6992276 / ad884d1 hwcontext_cuda.h - Add a new installed header hwcontext_cuda.h with
                             CUDA-specific hwcontext definitions.
  d779d8d / a001ce3 hwcontext_vdpau.h - Add a new installed header hwcontext_vdpau.h with
                              VDPAU-specific hwcontext definitions.
  63c3e35 / 7bc780c pixfmt.h - Add AV_PIX_FMT_CUDA.

-------- 8< --------- FFmpeg 3.0 was cut here -------- 8< ---------

2016-02-10 - bc9a596 / 9f61abc - lavf 57.25.100 / 57.3.0 - avformat.h
  Add AVFormatContext.opaque, io_open and io_close, allowing custom IO

2016-02-01 - 1dba837 - lavf 57.24.100 - avformat.h, avio.h
  Add protocol_whitelist to AVFormatContext, AVIOContext

2016-01-31 - 66e9d2f - lavu 55.17.100 - frame.h
  Add AV_FRAME_DATA_GOP_TIMECODE for exporting MPEG1/2 GOP timecodes.

2016-01-01 - 5e8b053 / 2c68113 - lavc 57.21.100 / 57.12.0 - avcodec.h
  Add AVCodecDescriptor.profiles and avcodec_profile_name().

2015-12-28 - 1f9139b - lavf 57.21.100 - avformat.h
  Add automatic bitstream filtering; add av_apply_bitstream_filters()

2015-12-22 - 39a09e9 - lavfi 6.21.101 - avfilter.h
  Deprecate avfilter_link_set_closed().
  Applications are not supposed to mess with links,
  they should close the sinks.

2015-12-17 - lavc 57.18.100 / 57.11.0 - avcodec.h dirac.h
  xxxxxxx - Add av_packet_add_side_data().
  xxxxxxx - Add AVCodecContext.coded_side_data.
  xxxxxxx - Add AVCPBProperties API.
  xxxxxxx - Add a new public header dirac.h containing
            av_dirac_parse_sequence_header()

2015-12-11 - 676a93f - lavf 57.20.100 - avformat.h
  Add av_program_add_stream_index()

2015-11-29 - 93fb4a4 - lavc 57.16.101 - avcodec.h
  Deprecate rtp_callback without replacement, i.e. it won't be possible to
  get image slices before the full frame is encoded any more. The libavformat
  rtpenc muxer can still be used for RFC-2190 packetization.

2015-11-22 - fe20e34 - lavc 57.16.100 - avcodec.h
  Add AV_PKT_DATA_FALLBACK_TRACK for making fallback associations between
  streams.

2015-11-22 - ad317c9 - lavf 57.19.100 - avformat.h
  Add av_stream_new_side_data().

2015-11-22 - e12f403 - lavu 55.8.100 - xtea.h
    Add av_xtea_le_init and av_xtea_le_crypt

2015-11-18 - lavu 55.7.100 - mem.h
  Add av_fast_mallocz()

2015-10-29 - lavc 57.12.100 / 57.8.0 - avcodec.h
  xxxxxx - Deprecate av_free_packet(). Use av_packet_unref() as replacement,
           it resets the packet in a more consistent way.
  xxxxxx - Deprecate av_dup_packet(), it is a no-op for most cases.
           Use av_packet_ref() to make a non-refcounted AVPacket refcounted.
  xxxxxx - Add av_packet_alloc(), av_packet_clone(), av_packet_free().
           They match the AVFrame functions with the same name.

2015-10-27 - 1e477a9 - lavu 55.5.100 - cpu.h
  Add AV_CPU_FLAG_AESNI.

2015-10-22 - ee573b4 / a17a766 - lavc 57.9.100 / 57.5.0 - avcodec.h
  Add data and linesize array to AVSubtitleRect, to be used instead of
  the ones from the embedded AVPicture.

2015-10-22 - 866a417 / dc923bc - lavc 57.8.100 / 57.0.0 - qsv.h
  Add an API for allocating opaque surfaces.

2015-10-15 - 2c2d162 - lavf 57.4.100
  Remove the latm demuxer that was a duplicate of the loas demuxer.

2015-10-14 - b994788 / 11c5f43 - lavu 55.4.100 / 55.2.0 - dict.h
  Change return type of av_dict_copy() from void to int, so that a proper
  error code can be reported.

2015-09-29 - b01891a / 948f3c1 - lavc 57.3.100 / 57.2.0 - avcodec.h
  Change type of AVPacket.duration from int to int64_t.

2015-09-17 - 7c46f24 / e3d4784 - lavc 57.3.100 / 57.2.0 - d3d11va.h
  Add av_d3d11va_alloc_context(). This function must from now on be used for
  allocating AVD3D11VAContext.

2015-09-15 - lavf 57.2.100 - avformat.h
  probesize and max_analyze_duration switched to 64bit, both
  are only accessible through AVOptions

2015-09-15 - lavf 57.1.100 - avformat.h
  bit_rate was changed to 64bit, make sure you update any
  printf() or other type sensitive code

2015-09-15 - lavc 57.2.100 - avcodec.h
  bit_rate/rc_max_rate/rc_min_rate were changed to 64bit, make sure you update
  any printf() or other type sensitive code

2015-09-07 - lavu 55.0.100 / 55.0.0
  c734b34 / b8b5d82 - Change type of AVPixFmtDescriptor.flags from uint8_t to uint64_t.
  f53569a / 6b3ef7f - Change type of AVComponentDescriptor fields from uint16_t to int
            and drop bit packing.
  151aa2e / 2268db2 - Add step, offset, and depth to AVComponentDescriptor to replace
            the deprecated step_minus1, offset_plus1, and depth_minus1.

-------- 8< --------- FFmpeg 2.8 was cut here -------- 8< ---------

2015-08-27 - 1dd854e1 - lavc 56.58.100 - vaapi.h
  Deprecate old VA-API context (vaapi_context) fields that were only
  set and used by libavcodec. They are all managed internally now.

2015-08-19 - 9f8e57ef - lavu 54.31.100 - pixfmt.h
  Add a unique pixel format for VA-API (AV_PIX_FMT_VAAPI) that
  indicates the nature of the underlying storage: a VA surface. This
  yields the same value as AV_PIX_FMT_VAAPI_VLD.
  Deprecate old VA-API related pixel formats: AV_PIX_FMT_VAAPI_MOCO,
  AV_PIX_FMT_VAAPI_IDCT, AV_PIX_FMT_VAAPI_VLD.

2015-08-02 - lavu 54.30.100 / 54.17.0
  9ed59f1 / 7a7df34c -  Add av_blowfish_alloc().
  a130ec9 / ae365453 -  Add av_rc4_alloc().
  9ca1997 / 5d8bea3b -  Add av_xtea_alloc().
  3cf08e9 / d9e8b47e -  Add av_des_alloc().

2015-07-27 - lavc 56.56.100 / 56.35.0 - avcodec.h
  94d68a4 / 7c6eb0a1 - Rename CODEC_FLAG* defines to AV_CODEC_FLAG*.
  444e987 / def97856 - Rename CODEC_CAP_* defines to AV_CODEC_CAP_*.
  29d147c / 059a9348 - Rename FF_INPUT_BUFFER_PADDING_SIZE and FF_MIN_BUFFER_SIZE
              to AV_INPUT_BUFFER_PADDING_SIZE and AV_INPUT_BUFFER_MIN_SIZE.

2015-07-22 - c40ecff - lavc 56.51.100 - avcodec.h
  Add AV_PKT_DATA_QUALITY_STATS to export the quality value, PSNR, and pict_type
  of an AVPacket.

2015-07-16 - 8dad213 - lavc 56.49.100
  Add av_codec_get_codec_properties(), FF_CODEC_PROPERTY_LOSSLESS
  and FF_CODEC_PROPERTY_CLOSED_CAPTIONS

2015-07-03 - d563e13 / 83212943 - lavu 54.28.100 / 56.15.0
  Add av_version_info().

-------- 8< --------- FFmpeg 2.7 was cut here -------- 8< ---------

2015-06-04 - cc17b43 - lswr  1.2.100
  Add swr_get_out_samples()

2015-05-27 - c312bfa - lavu 54.26.100 - cpu.h
  Add AV_CPU_FLAG_AVXSLOW.

2015-05-26 - 1fb9b2a - lavu 54.25.100 - rational.h
  Add av_q2intfloat().

2015-05-13 - cc48409 / e7c5e17 - lavc 56.39.100 / 56.23.0
  Add av_vda_default_init2.

2015-05-11 - 541d75f - lavf 56.33.100 - avformat.h
  Add AVOpenCallback AVFormatContext.open_cb

2015-05-07 - a7dd933 - 56.38.100 - avcodec.h
  Add av_packet_side_data_name().

2015-05-07 - 01e59d4 - 56.37.102 - avcodec.h
  Add FF_PROFILE_VP9_2 and FF_PROFILE_VP9_3.

2015-05-04 - 079b7f6 - 56.37.100 - avcodec.h
  Add FF_PROFILE_VP9_0 and FF_PROFILE_VP9_1.

2015-04-22 - 748d481 - lavf 56.31.100 - avformat.h
  Add AVFMT_FLAG_FAST_SEEK flag. Some formats (initially mp3) use it to enable
  fast, but inaccurate seeking.

2015-04-20 - 8e8219e / c253340 - lavu 54.23.100 / 54.12.0 - log.h
  Add AV_LOG_TRACE for extremely verbose debugging.

2015-04-02 - 26e0e393 - lavf 56.29.100 - avio.h
  Add AVIODirEntryType.AVIO_ENTRY_SERVER.
  Add AVIODirEntryType.AVIO_ENTRY_SHARE.
  Add AVIODirEntryType.AVIO_ENTRY_WORKGROUP.

2015-03-31 - 3188696 - lavu 54.22.100 - avstring.h
  Add av_append_path_component()

2015-03-27 - 184084c - lavf 56.27.100 - avio.h url.h
  New directory listing API.

  Add AVIODirEntryType enum.
  Add AVIODirEntry, AVIODirContext structures.
  Add avio_open_dir(), avio_read_dir(), avio_close_dir(), avio_free_directory_entry().
  Add ff_alloc_dir_entry().
  Extend URLProtocol with url_open_dir(), url_read_dir(), url_close_dir().

2015-03-29 - 268ff17 / c484561 - lavu 54.21.100 / 54.10.0 - pixfmt.h
  Add AV_PIX_FMT_MMAL for MMAL hardware acceleration.

2015-03-19 - 11fe56c - 56.29.100 / lavc 56.22.0
  Add FF_PROFILE_DTS_EXPRESS.

-------- 8< --------- FFmpeg 2.6 was cut here -------- 8< ---------

2015-03-04 - cca4476 - lavf 56.25.100
  Add avformat_flush()

2015-03-03 - 81a9126 - lavf 56.24.100
  Add avio_put_str16be()

2015-02-19 - 560eb71 / 31d2039 - lavc 56.23.100 / 56.13.0
  Add width, height, coded_width, coded_height and format to
  AVCodecParserContext.

2015-02-19 - e375511 / 5b1d9ce - lavu 54.19.100 / 54.9.0
  Add AV_PIX_FMT_QSV for QSV hardware acceleration.

2015-02-14 - ba22295 - lavc 56.21.102
  Deprecate VIMA decoder.

2015-01-27 - 62a82c6 / 728685f - lavc 56.21.100 / 56.12.0, lavu 54.18.100 / 54.8.0 - avcodec.h, frame.h
  Add AV_PKT_DATA_AUDIO_SERVICE_TYPE and AV_FRAME_DATA_AUDIO_SERVICE_TYPE for
  storing the audio service type as side data.

2015-01-16 - a47c933 - lavf 56.19.100 - avformat.h
  Add data_codec and data_codec_id for storing codec of data stream

2015-01-11 - 007c33d - lavd 56.4.100 - avdevice.h
  Add avdevice_list_input_sources().
  Add avdevice_list_output_sinks().

2014-12-25 - d7aaeea / c220a60 - lavc 56.19.100 / 56.10.0 - vdpau.h
  Add av_vdpau_get_surface_parameters().

2014-12-25 - ddb9a24 / 6c99c92 - lavc 56.18.100 / 56.9.0 - avcodec.h
  Add AV_HWACCEL_FLAG_ALLOW_HIGH_DEPTH flag to av_vdpau_bind_context().

2014-12-25 - d16079a / 57b6704 - lavc 56.17.100 / 56.8.0 - avcodec.h
  Add AVCodecContext.sw_pix_fmt.

2014-12-04 - 6e9ac02 - lavc 56.14.100 - dv_profile.h
  Add av_dv_codec_profile2().

-------- 8< --------- FFmpeg 2.5 was cut here -------- 8< ---------

2014-11-21 - ab922f9 - lavu 54.15.100 - dict.h
   Add av_dict_get_string().

2014-11-18 - a54a51c - lavu 54.14.100 - float_dsp.h
  Add avpriv_float_dsp_alloc().

2014-11-16 - 6690d4c3 - lavf 56.13.100 - avformat.h
  Add AVStream.recommended_encoder_configuration with accessors.

2014-11-16 - bee5844d - lavu 54.13.100 - opt.h
  Add av_opt_serialize().

2014-11-16 - eec69332 - lavu 54.12.100 - opt.h
  Add av_opt_is_set_to_default().

2014-11-06 - 44fa267 / 5e80fb7 - lavc 56.11.100 / 56.6.0 - vorbis_parser.h
  Add a public API for parsing vorbis packets.

2014-10-15 - 17085a0 / 7ea1b34 - lavc 56.7.100 / 56.5.0 - avcodec.h
  Replace AVCodecContext.time_base used for decoding
  with AVCodecContext.framerate.

2014-10-15 - 51c810e / d565fef1 - lavc 56.6.100 / 56.4.0 - avcodec.h
  Add AV_HWACCEL_FLAG_IGNORE_LEVEL flag to av_vdpau_bind_context().

2014-10-13 - da21895 / 2df0c32e - lavc 56.5.100 / 56.3.0 - avcodec.h
  Add AVCodecContext.initial_padding. Deprecate the use of AVCodecContext.delay
  for audio encoding.

2014-10-08 - bb44f7d / 5a419b2 - lavu 54.10.100 / 54.4.0 - pixdesc.h
  Add API to return the name of frame and context color properties.

2014-10-06 - a61899a / e3e158e - lavc 56.3.100 / 56.2.0 - vdpau.h
  Add av_vdpau_bind_context(). This function should now be used for creating
  (or resetting) a AVVDPAUContext instead of av_vdpau_alloc_context().

2014-10-02 - cdd6f05 - lavc 56.2.100 - avcodec.h
2014-10-02 - cdd6f05 - lavu 54.9.100 - frame.h
  Add AV_FRAME_DATA_SKIP_SAMPLES. Add lavc CODEC_FLAG2_SKIP_MANUAL and
  AVOption "skip_manual", which makes lavc export skip information via
  AV_FRAME_DATA_SKIP_SAMPLES AVFrame side data, instead of skipping and
  discarding samples automatically.

2014-10-02 - 0d92b0d - lavu 54.8.100 - avstring.h
  Add av_match_list()

2014-09-24 - ac68295 - libpostproc 53.1.100
  Add visualization support

2014-09-19 - 6edd6a4 - lavc 56.1.101 - dv_profile.h
  deprecate avpriv_dv_frame_profile2(), which was made public by accident.


-------- 8< --------- FFmpeg 2.4 was cut here -------- 8< ---------

2014-08-25 - 215db29 / b263f8f - lavf 56.3.100 / 56.3.0 - avformat.h
  Add AVFormatContext.max_ts_probe.

2014-08-28 - f30a815 / 9301486 - lavc 56.1.100 / 56.1.0 - avcodec.h
  Add AV_PKT_DATA_STEREO3D to export container-level stereo3d information.

2014-08-23 - 8fc9bd0 - lavu 54.7.100 - dict.h
  AV_DICT_DONT_STRDUP_KEY and AV_DICT_DONT_STRDUP_VAL arguments are now
  freed even on error. This is consistent with the behaviour all users
  of it we could find expect.

2014-08-21 - 980a5b0 - lavu 54.6.100 - frame.h motion_vector.h
  Add AV_FRAME_DATA_MOTION_VECTORS side data and AVMotionVector structure

2014-08-16 - b7d5e01 - lswr 1.1.100 - swresample.h
  Add AVFrame based API

2014-08-16 - c2829dc - lavu 54.4.100 - dict.h
  Add av_dict_set_int helper function.

2014-08-13 - c8571c6 / 8ddc326 - lavu 54.3.100 / 54.3.0 - mem.h
  Add av_strndup().

2014-08-13 - 2ba4577 / a8c104a - lavu 54.2.100 / 54.2.0 - opt.h
  Add av_opt_get_dict_val/set_dict_val with AV_OPT_TYPE_DICT to support
  dictionary types being set as options.

2014-08-13 - afbd4b8 - lavf 56.01.0 - avformat.h
  Add AVFormatContext.event_flags and AVStream.event_flags for signaling to
  the user when events happen in the file/stream.

2014-08-10 - 78eaaa8 / fb1ddcd - lavr 2.1.0 - avresample.h
  Add avresample_convert_frame() and avresample_config().

2014-08-10 - 78eaaa8 / fb1ddcd - lavu 54.1.100 / 54.1.0 - error.h
  Add AVERROR_INPUT_CHANGED and AVERROR_OUTPUT_CHANGED.

2014-08-08 - 3841f2a / d35b94f - lavc 55.73.102 / 55.57.4 - avcodec.h
  Deprecate FF_IDCT_XVIDMMX define and xvidmmx idct option.
  Replaced by FF_IDCT_XVID and xvid respectively.

2014-08-08 - 5c3c671 - lavf 55.53.100 - avio.h
  Add avio_feof() and deprecate url_feof().

2014-08-07 - bb78903 - lsws 2.1.3 - swscale.h
  sws_getContext is not going to be removed in the future.

2014-08-07 - a561662 / ad1ee5f - lavc 55.73.101 / 55.57.3 - avcodec.h
  reordered_opaque is not going to be removed in the future.

2014-08-02 - 28a2107 - lavu 52.98.100 - pixelutils.h
  Add pixelutils API with SAD functions

2014-08-04 - 6017c98 / e9abafc - lavu 52.97.100 / 53.22.0 - pixfmt.h
  Add AV_PIX_FMT_YA16 pixel format for 16 bit packed gray with alpha.

2014-08-04 - 4c8bc6f / e96c3b8 - lavu 52.96.101 / 53.21.1 - avstring.h
  Rename AV_PIX_FMT_Y400A to AV_PIX_FMT_YA8 to better identify the format.
  An alias pixel format and color space name are provided for compatibility.

2014-08-04 - 073c074 / d2962e9 - lavu 52.96.100 / 53.21.0 - pixdesc.h
  Support name aliases for pixel formats.

2014-08-03 - 71d008e / 1ef9e83 - lavc 55.72.101 / 55.57.2 - avcodec.h
2014-08-03 - 71d008e / 1ef9e83 - lavu 52.95.100 / 53.20.0 - frame.h
  Deprecate AVCodecContext.dtg_active_format and use side-data instead.

2014-08-03 - e680c73 - lavc 55.72.100 - avcodec.h
  Add get_pixels() to AVDCT

2014-08-03 - 9400603 / 9f17685 - lavc 55.71.101 / 55.57.1 - avcodec.h
  Deprecate unused FF_IDCT_IPP define and ipp avcodec option.
  Deprecate unused FF_DEBUG_PTS define and pts avcodec option.
  Deprecate unused FF_CODER_TYPE_DEFLATE define and deflate avcodec option.
  Deprecate unused FF_DCT_INT define and int avcodec option.
  Deprecate unused avcodec option scenechange_factor.

2014-07-30 - ba3e331 - lavu 52.94.100 - frame.h
  Add av_frame_side_data_name()

2014-07-29 - 80a3a66 / 3a19405 - lavf 56.01.100 / 56.01.0 - avformat.h
  Add mime_type field to AVProbeData, which now MUST be initialized in
  order to avoid uninitialized reads of the mime_type pointer, likely
  leading to crashes.
  Typically, this means you will do 'AVProbeData pd = { 0 };' instead of
  'AVProbeData pd;'.

2014-07-29 - 31e0b5d / 69e7336 - lavu 52.92.100 / 53.19.0 - avstring.h
  Make name matching function from lavf public as av_match_name().

2014-07-28 - 2e5c8b0 / c5fca01 - lavc 55.71.100 / 55.57.0 - avcodec.h
  Add AV_CODEC_PROP_REORDER to mark codecs supporting frame reordering.

2014-07-27 - ff9a154 - lavf 55.50.100 - avformat.h
  New field int64_t probesize2 instead of deprecated
  field int probesize.

2014-07-27 - 932ff70 - lavc 55.70.100 - avdct.h
  Add AVDCT / avcodec_dct_alloc() / avcodec_dct_init().

2014-07-23 - 8a4c086 - lavf 55.49.100 - avio.h
  Add avio_read_to_bprint()


-------- 8< --------- FFmpeg 2.3 was cut here -------- 8< ---------

2014-07-14 - 62227a7 - lavf 55.47.100 - avformat.h
  Add av_stream_get_parser()

2014-07-09 - c67690f / a54f03b - lavu 52.92.100 / 53.18.0 - display.h
  Add av_display_matrix_flip() to flip the transformation matrix.

2014-07-09 - 1b58f13 / f6ee61f - lavc 55.69.100 / 55.56.0 - dv_profile.h
  Add a public API for DV profile handling.

2014-06-20 - 0dceefc / 9e500ef - lavu 52.90.100 / 53.17.0 - imgutils.h
  Add av_image_check_sar().

2014-06-20 - 4a99333 / 874390e - lavc 55.68.100 / 55.55.0 - avcodec.h
  Add av_packet_rescale_ts() to simplify timestamp conversion.

2014-06-18 - ac293b6 / 194be1f - lavf 55.44.100 / 55.20.0 - avformat.h
  The proper way for providing a hint about the desired timebase to the muxers
  is now setting AVStream.time_base, instead of AVStream.codec.time_base as was
  done previously. The old method is now deprecated.

2014-06-11 - 67d29da - lavc 55.66.101 - avcodec.h
  Increase FF_INPUT_BUFFER_PADDING_SIZE to 32 due to some corner cases needing
  it

2014-06-10 - 5482780 - lavf 55.43.100 - avformat.h
  New field int64_t max_analyze_duration2 instead of deprecated
  int max_analyze_duration.

2014-05-30 - 00759d7 - lavu 52.89.100 - opt.h
  Add av_opt_copy()

2014-06-01 - 03bb99a / 0957b27 - lavc 55.66.100 / 55.54.0 - avcodec.h
  Add AVCodecContext.side_data_only_packets to allow encoders to output packets
  with only side data. This option may become mandatory in the future, so all
  users are recommended to update their code and enable this option.

2014-06-01 - 6e8e9f1 / 8c02adc - lavu 52.88.100 / 53.16.0 - frame.h, pixfmt.h
  Move all color-related enums (AVColorPrimaries, AVColorSpace, AVColorRange,
  AVColorTransferCharacteristic, and AVChromaLocation) inside lavu.
  And add AVFrame fields for them.

2014-05-29 - bdb2e80 / b2d4565 - lavr 1.3.0 - avresample.h
  Add avresample_max_output_samples

2014-05-28 - d858ee7 / 6d21259 - lavf 55.42.100 / 55.19.0 - avformat.h
  Add strict_std_compliance and related AVOptions to support experimental
  muxing.

2014-05-26 - 55cc60c - lavu 52.87.100 - threadmessage.h
  Add thread message queue API.

2014-05-26 - c37d179 - lavf 55.41.100 - avformat.h
  Add format_probesize to AVFormatContext.

2014-05-20 - 7d25af1 / c23c96b - lavf 55.39.100 / 55.18.0 - avformat.h
  Add av_stream_get_side_data() to access stream-level side data
  in the same way as av_packet_get_side_data().

2014-05-20 - 7336e39 - lavu 52.86.100 - fifo.h
  Add av_fifo_alloc_array() function.

2014-05-19 - ef1d4ee / bddd8cb - lavu 52.85.100 / 53.15.0 - frame.h, display.h
  Add AV_FRAME_DATA_DISPLAYMATRIX for exporting frame-level
  spatial rendering on video frames for proper display.

2014-05-19 - ef1d4ee / bddd8cb - lavc 55.64.100 / 55.53.0 - avcodec.h
  Add AV_PKT_DATA_DISPLAYMATRIX for exporting packet-level
  spatial rendering on video frames for proper display.

2014-05-19 - 999a99c / a312f71 - lavf 55.38.101 / 55.17.1 - avformat.h
  Deprecate AVStream.pts and the AVFrac struct, which was its only use case.
  See use av_stream_get_end_pts()

2014-05-18 - 68c0518 / fd05602 - lavc 55.63.100 / 55.52.0 - avcodec.h
  Add avcodec_free_context(). From now on it should be used for freeing
  AVCodecContext.

2014-05-17 - 0eec06e / 1bd0bdc - lavu 52.84.100 / 54.5.0 - time.h
  Add av_gettime_relative() av_gettime_relative_is_monotonic()

2014-05-15 - eacf7d6 / 0c1959b - lavf 55.38.100 / 55.17.0 - avformat.h
  Add AVFMT_FLAG_BITEXACT flag. Muxers now use it instead of checking
  CODEC_FLAG_BITEXACT on the first stream.

2014-05-15 - 96cb4c8 - lswr 0.19.100 - swresample.h
  Add swr_close()

2014-05-11 - 14aef38 / 66e6c8a - lavu 52.83.100 / 53.14.0 - pixfmt.h
  Add AV_PIX_FMT_VDA for new-style VDA acceleration.

2014-05-07 - 351f611 - lavu 52.82.100 - fifo.h
  Add av_fifo_freep() function.

2014-05-02 - ba52fb11 - lavu 52.81.100 - opt.h
  Add av_opt_set_dict2() function.

2014-05-01 - e77b985 / a2941c8 - lavc 55.60.103 / 55.50.3 - avcodec.h
  Deprecate CODEC_FLAG_MV0. It is replaced by the flag "mv0" in the
  "mpv_flags" private option of the mpegvideo encoders.

2014-05-01 - e40ae8c / 6484149 - lavc 55.60.102 / 55.50.2 - avcodec.h
  Deprecate CODEC_FLAG_GMC. It is replaced by the "gmc" private option of the
  libxvid encoder.

2014-05-01 - 1851643 / b2c3171 - lavc 55.60.101 / 55.50.1 - avcodec.h
  Deprecate CODEC_FLAG_NORMALIZE_AQP. It is replaced by the flag "naq" in the
  "mpv_flags" private option of the mpegvideo encoders.

2014-05-01 - cac07d0 / 5fcceda - avcodec.h
  Deprecate CODEC_FLAG_INPUT_PRESERVED. Its functionality is replaced by passing
  reference-counted frames to encoders.

2014-04-30 - 617e866 - lavu 52.81.100 - pixdesc.h
  Add av_find_best_pix_fmt_of_2(), av_get_pix_fmt_loss()
  Deprecate avcodec_get_pix_fmt_loss(), avcodec_find_best_pix_fmt_of_2()

2014-04-29 - 1bf6396 - lavc 55.60.100 - avcodec.h
  Add AVCodecDescriptor.mime_types field.

2014-04-29 - b804eb4 - lavu 52.80.100 - hash.h
  Add av_hash_final_bin(), av_hash_final_hex() and av_hash_final_b64().

2014-03-07 - 8b2a130 - lavc 55.50.0 / 55.53.100 - dxva2.h
  Add FF_DXVA2_WORKAROUND_INTEL_CLEARVIDEO for old Intel GPUs.

2014-04-22 - 502512e /dac7e8a - lavu 53.13.0 / 52.78.100 - avutil.h
  Add av_get_time_base_q().

2014-04-17 - a8d01a7 / 0983d48 - lavu 53.12.0 / 52.77.100 - crc.h
  Add AV_CRC_16_ANSI_LE crc variant.

2014-04-15 - ef818d8 - lavf 55.37.101 - avformat.h
  Add av_format_inject_global_side_data()

2014-04-12 - 4f698be - lavu 52.76.100 - log.h
  Add av_log_get_flags()

2014-04-11 - 6db42a2b - lavd 55.12.100 - avdevice.h
  Add avdevice_capabilities_create() function.
  Add avdevice_capabilities_free() function.

2014-04-07 - 0a1cc04 / 8b17243 - lavu 52.75.100 / 53.11.0 - pixfmt.h
  Add AV_PIX_FMT_YVYU422 pixel format.

2014-04-04 - c1d0536 / 8542f9c - lavu 52.74.100 / 53.10.0 - replaygain.h
  Full scale for peak values is now 100000 (instead of UINT32_MAX) and values
  may overflow.

2014-04-03 - c16e006 / 7763118 - lavu 52.73.100 / 53.9.0 - log.h
  Add AV_LOG(c) macro to have 256 color debug messages.

2014-04-03 - eaed4da9 - lavu 52.72.100 - opt.h
  Add AV_OPT_MULTI_COMPONENT_RANGE define to allow return
  multi-component option ranges.

2014-03-29 - cd50a44b - lavu 52.70.100 - mem.h
  Add av_dynarray_add_nofree() function.

2014-02-24 - 3e1f241 / d161ae0 - lavu 52.69.100 / 53.8.0 - frame.h
  Add av_frame_remove_side_data() for removing a single side data
  instance from a frame.

2014-03-24 - 83e8978 / 5a7e35d - lavu 52.68.100 / 53.7.0 - frame.h, replaygain.h
  Add AV_FRAME_DATA_REPLAYGAIN for exporting replaygain tags.
  Add a new header replaygain.h with the AVReplayGain struct.

2014-03-24 - 83e8978 / 5a7e35d - lavc 55.54.100 / 55.36.0 - avcodec.h
  Add AV_PKT_DATA_REPLAYGAIN for exporting replaygain tags.

2014-03-24 - 595ba3b / 25b3258 - lavf 55.35.100 / 55.13.0 - avformat.h
  Add AVStream.side_data and AVStream.nb_side_data for exporting stream-global
  side data (e.g. replaygain tags, video rotation)

2014-03-24 - bd34e26 / 0e2c3ee - lavc 55.53.100 / 55.35.0 - avcodec.h
  Give the name AVPacketSideData to the previously anonymous struct used for
  AVPacket.side_data.


-------- 8< --------- FFmpeg 2.2 was cut here -------- 8< ---------

2014-03-18 - 37c07d4 - lsws 2.5.102
  Make gray16 full-scale.

2014-03-16 - 6b1ca17 / 1481d24 - lavu 52.67.100 / 53.6.0 - pixfmt.h
  Add RGBA64_LIBAV pixel format and variants for compatibility

2014-03-11 - 3f3229c - lavf 55.34.101 - avformat.h
  Set AVFormatContext.start_time_realtime when demuxing.

2014-03-03 - 06fed440 - lavd 55.11.100 - avdevice.h
  Add av_input_audio_device_next().
  Add av_input_video_device_next().
  Add av_output_audio_device_next().
  Add av_output_video_device_next().

2014-02-24 - fff5262 / 1155fd0 - lavu 52.66.100 / 53.5.0 - frame.h
  Add av_frame_copy() for copying the frame data.

2014-02-24 - a66be60 - lswr 0.18.100 - swresample.h
  Add swr_is_initialized() for checking whether a resample context is initialized.

2014-02-22 - 5367c0b / 7e86c27 - lavr 1.2.0 - avresample.h
  Add avresample_is_open() for checking whether a resample context is open.

2014-02-19 - 6a24d77 / c3ecd96 - lavu 52.65.100 / 53.4.0  - opt.h
  Add AV_OPT_FLAG_EXPORT and AV_OPT_FLAG_READONLY to mark options meant (only)
  for reading.

2014-02-19 - f4c8d00 / 6bb8720 - lavu 52.64.101 / 53.3.1 - opt.h
  Deprecate unused AV_OPT_FLAG_METADATA.

2014-02-16 - 81c3f81 - lavd 55.10.100 - avdevice.h
  Add avdevice_list_devices() and avdevice_free_list_devices()

2014-02-16 - db3c970 - lavf 55.33.100 - avio.h
  Add avio_find_protocol_name() to find out the name of the protocol that would
  be selected for a given URL.

2014-02-15 - a2bc6c1 / c98f316 - lavu 52.64.100 / 53.3.0 - frame.h
  Add AV_FRAME_DATA_DOWNMIX_INFO value to the AVFrameSideDataType enum and
  downmix_info.h API, which identify downmix-related metadata.

2014-02-11 - 1b05ac2 - lavf 55.32.100 - avformat.h
  Add av_write_uncoded_frame() and av_interleaved_write_uncoded_frame().

2014-02-04 - 3adb5f8 / d9ae103 - lavf 55.30.100 / 55.11.0 - avformat.h
  Add AVFormatContext.max_interleave_delta for controlling amount of buffering
  when interleaving.

2014-02-02 - 5871ee5 - lavf 55.29.100 - avformat.h
  Add output_ts_offset muxing option to AVFormatContext.

2014-01-27 - 102bd64 - lavd 55.7.100 - avdevice.h
                       lavf 55.28.100 - avformat.h
  Add avdevice_dev_to_app_control_message() function.

2014-01-27 - 7151411 - lavd 55.6.100 - avdevice.h
                       lavf 55.27.100 - avformat.h
  Add avdevice_app_to_dev_control_message() function.

2014-01-24 - 86bee79 - lavf 55.26.100 - avformat.h
  Add AVFormatContext option metadata_header_padding to allow control over the
  amount of padding added.

2014-01-20 - eef74b2 / 93c553c - lavc 55.48.102 / 55.32.1 - avcodec.h
  Edges are not required anymore on video buffers allocated by get_buffer2()
  (i.e. as if the CODEC_FLAG_EMU_EDGE flag was always on). Deprecate
  CODEC_FLAG_EMU_EDGE and avcodec_get_edge_width().

2014-01-19 - 1a193c4 - lavf 55.25.100 - avformat.h
  Add avformat_get_mov_video_tags() and avformat_get_mov_audio_tags().

2014-01-19 - 3532dd5 - lavu 52.63.100 - rational.h
  Add av_make_q() function.

2014-01-05 - 4cf4da9 / 5b4797a - lavu 52.62.100 / 53.2.0 - frame.h
  Add AV_FRAME_DATA_MATRIXENCODING value to the AVFrameSideDataType enum, which
  identifies AVMatrixEncoding data.

2014-01-05 - 751385f / 5c437fb - lavu 52.61.100 / 53.1.0 - channel_layout.h
  Add values for various Dolby flags to the AVMatrixEncoding enum.

2014-01-04 - b317f94 - lavu 52.60.100 - mathematics.h
  Add av_add_stable() function.

2013-12-22 - 911676c - lavu 52.59.100 - avstring.h
  Add av_strnlen() function.

2013-12-09 - 64f73ac - lavu 52.57.100 - opencl.h
  Add av_opencl_benchmark() function.

2013-11-30 - 82b2e9c - lavu 52.56.100 - ffversion.h
  Moves version.h to libavutil/ffversion.h.
  Install ffversion.h and make it public.

2013-12-11 - 29c83d2 / b9fb59d,409a143 / 9431356,44967ab / d7b3ee9 - lavc 55.45.101 / 55.28.1 - avcodec.h
  av_frame_alloc(), av_frame_unref() and av_frame_free() now can and should be
  used instead of avcodec_alloc_frame(), avcodec_get_frame_defaults() and
  avcodec_free_frame() respectively. The latter three functions are deprecated.

2013-12-09 - 7a60348 / 7e244c6- - lavu 52.58.100 / 52.20.0 - frame.h
  Add AV_FRAME_DATA_STEREO3D value to the AVFrameSideDataType enum and
  stereo3d.h API, that identify codec-independent stereo3d information.

2013-11-26 - 625b290 / 1eaac1d- - lavu 52.55.100 / 52.19.0 - frame.h
  Add AV_FRAME_DATA_A53_CC value to the AVFrameSideDataType enum, which
  identifies ATSC A53 Part 4 Closed Captions data.

2013-11-22 - 6859065 - lavu 52.54.100 - avstring.h
  Add av_utf8_decode() function.

2013-11-22 - fb7d70c - lavc 55.44.100 - avcodec.h
  Add HEVC profiles

2013-11-20 - c28b61c - lavc 55.44.100 - avcodec.h
  Add av_packet_{un,}pack_dictionary()
  Add AV_PKT_METADATA_UPDATE side data type, used to transmit key/value
  strings between a stream and the application.

2013-11-14 - 7c888ae / cce3e0a - lavu 52.53.100 / 52.18.0 - mem.h
  Move av_fast_malloc() and av_fast_realloc() for libavcodec to libavutil.

2013-11-14 - b71e4d8 / 8941971 - lavc 55.43.100 / 55.27.0 - avcodec.h
  Deprecate AVCodecContext.error_rate, it is replaced by the 'error_rate'
  private option of the mpegvideo encoder family.

2013-11-14 - 31c09b7 / 728c465 - lavc 55.42.100 / 55.26.0 - vdpau.h
  Add av_vdpau_get_profile().
  Add av_vdpau_alloc_context(). This function must from now on be
  used for allocating AVVDPAUContext.

2013-11-04 - be41f21 / cd8f772 - lavc 55.41.100 / 55.25.0 - avcodec.h
                       lavu 52.51.100 - frame.h
  Add ITU-R BT.2020 and other not yet included values to color primaries,
  transfer characteristics and colorspaces.

2013-11-04 - 85cabf1 - lavu 52.50.100 - avutil.h
  Add av_fopen_utf8()

2013-10-31 - 78265fc / 28096e0 - lavu 52.49.100 / 52.17.0 - frame.h
  Add AVFrame.flags and AV_FRAME_FLAG_CORRUPT.


-------- 8< --------- FFmpeg 2.1 was cut here -------- 8< ---------

2013-10-27 - dbe6f9f - lavc 55.39.100 - avcodec.h
  Add CODEC_CAP_DELAY support to avcodec_decode_subtitle2.

2013-10-27 - d61617a - lavu 52.48.100 - parseutils.h
  Add av_get_known_color_name().

2013-10-17 - 8696e51 - lavu 52.47.100 - opt.h
  Add AV_OPT_TYPE_CHANNEL_LAYOUT and channel layout option handlers
  av_opt_get_channel_layout() and av_opt_set_channel_layout().

2013-10-06 - ccf96f8 -libswscale 2.5.101 - options.c
  Change default scaler to bicubic

2013-10-03 - e57dba0 - lavc 55.34.100 - avcodec.h
  Add av_codec_get_max_lowres()

2013-10-02 - 5082fcc - lavf 55.19.100 - avformat.h
  Add audio/video/subtitle AVCodec fields to AVFormatContext to force specific
  decoders

2013-09-28 - 7381d31 / 0767bfd - lavfi 3.88.100 / 3.11.0 - avfilter.h
  Add AVFilterGraph.execute and AVFilterGraph.opaque for custom slice threading
  implementations.

2013-09-21 - 85f8a3c / e208e6d - lavu 52.46.100 / 52.16.0 - pixfmt.h
  Add interleaved 4:2:2 8/10-bit formats AV_PIX_FMT_NV16 and
  AV_PIX_FMT_NV20.

2013-09-16 - c74c3fb / 3feb3d6 - lavu 52.44.100 / 52.15.0 - mem.h
  Add av_reallocp.

2013-09-04 - 3e1f507 - lavc 55.31.101 - avcodec.h
  avcodec_close() argument can be NULL.

2013-09-04 - 36cd017a - lavf 55.16.101 - avformat.h
  avformat_close_input() argument can be NULL and point on NULL.

2013-08-29 - e31db62 - lavf 55.15.100 - avformat.h
  Add av_format_get_probe_score().

2013-08-15 - 1e0e193 - lsws 2.5.100 -
  Add a sws_dither AVOption, allowing to set the dither algorithm used

2013-08-11 - d404fe35 - lavc 55.27.100 - vdpau.h
  Add a render2 alternative to the render callback function.

2013-08-11 - af05edc - lavc 55.26.100 - vdpau.h
  Add allocation function for AVVDPAUContext, allowing
  to extend it in the future without breaking ABI/API.

2013-08-10 - 67a580f / 5a9a9d4 - lavc 55.25.100 / 55.16.0 - avcodec.h
  Extend AVPacket API with av_packet_unref, av_packet_ref,
  av_packet_move_ref, av_packet_copy_props, av_packet_free_side_data.

2013-08-05 - 9547e3e / f824535 - lavc 55.22.100 / 55.13.0 - avcodec.h
  Deprecate the bitstream-related members from struct AVVDPAUContext.
  The bitstream buffers no longer need to be explicitly freed.

2013-08-05 - 3b805dc / 549294f - lavc 55.21.100 / 55.12.0 - avcodec.h
  Deprecate the CODEC_CAP_HWACCEL_VDPAU codec capability. Use CODEC_CAP_HWACCEL
  and select the AV_PIX_FMT_VDPAU format with get_format() instead.

2013-08-05 - 4ee0984 / a0ad5d0 - lavu 52.41.100 / 52.14.0 - pixfmt.h
  Deprecate AV_PIX_FMT_VDPAU_*. Use AV_PIX_FMT_VDPAU instead.

2013-08-02 - 82fdfe8 / a8b1927 - lavc 55.20.100 / 55.11.0 - avcodec.h
  Add output_picture_number to AVCodecParserContext.

2013-07-23 - abc8110 - lavc 55.19.100 - avcodec.h
  Add avcodec_chroma_pos_to_enum()
  Add avcodec_enum_to_chroma_pos()


-------- 8< --------- FFmpeg 2.0 was cut here -------- 8< ---------

2013-07-03 - 838bd73 - lavfi 3.78.100 - avfilter.h
  Deprecate avfilter_graph_parse() in favor of the equivalent
  avfilter_graph_parse_ptr().

2013-06-24 - af5f9c0 / 95d5246 - lavc 55.17.100 / 55.10.0 - avcodec.h
  Add MPEG-2 AAC profiles

2013-06-25 - af5f9c0 / 95d5246 - lavf 55.10.100 - avformat.h
  Add AV_DISPOSITION_* flags to indicate text track kind.

2013-06-15 - 99b8cd0 - lavu 52.36.100
  Add AVRIPEMD:
   av_ripemd_alloc()
   av_ripemd_init()
   av_ripemd_update()
   av_ripemd_final()

2013-06-10 - 82ef670 - lavu 52.35.101 - hmac.h
  Add AV_HMAC_SHA224, AV_HMAC_SHA256, AV_HMAC_SHA384, AV_HMAC_SHA512

2013-06-04 - 30b491f / fc962d4 - lavu 52.35.100 / 52.13.0 - mem.h
  Add av_realloc_array and av_reallocp_array

2013-05-30 - 682b227 - lavu 52.35.100
  Add AVSHA512:
   av_sha512_alloc()
   av_sha512_init()
   av_sha512_update()
   av_sha512_final()

2013-05-24 - 8d4e969 / 129bb23 - lavfi 3.10.0 / 3.70.100 - avfilter.h
  Add support for slice multithreading to lavfi. Filters supporting threading
  are marked with AVFILTER_FLAG_SLICE_THREADS.
  New fields AVFilterContext.thread_type, AVFilterGraph.thread_type and
  AVFilterGraph.nb_threads (accessible directly or through AVOptions) may be
  used to configure multithreading.

2013-05-24 - fe40a9f / 2a6eaea - lavu 52.12.0 / 52.34.100 - cpu.h
  Add av_cpu_count() function for getting the number of logical CPUs.

2013-05-24 - 0c25c39 / b493847 - lavc 55.7.0 / 55.12.100 - avcodec.h
  Add picture_structure to AVCodecParserContext.

2013-05-17 - 3a751ea - lavu 52.33.100 - opt.h
  Add AV_OPT_TYPE_COLOR value to AVOptionType enum.

2013-05-13 - e398416 - lavu 52.31.100 - mem.h
  Add av_dynarray2_add().

2013-05-12 - 1776177 - lavfi 3.65.100
  Add AVFILTER_FLAG_SUPPORT_TIMELINE* filter flags.

2013-04-19 - 380cfce - lavc 55.4.100
  Add AV_CODEC_PROP_TEXT_SUB property for text based subtitles codec.

2013-04-18 - 7c1a002 - lavf 55.3.100
  The matroska demuxer can now output proper verbatim ASS packets. It will
  become the default starting lavf 56.0.100.

2013-04-10 - af0d270 - lavu 25.26.100 - avutil.h,opt.h
  Add av_int_list_length()
  and av_opt_set_int_list().

2013-03-30 - 5c73645 - lavu 52.24.100 - samplefmt.h
  Add av_samples_alloc_array_and_samples().

2013-03-29 - ef7b6b4 - lavf 55.1.100 - avformat.h
  Add av_guess_frame_rate()

2013-03-20 - 8d928a9 - lavu 52.22.100 - opt.h
  Add AV_OPT_TYPE_DURATION value to AVOptionType enum.

2013-03-17 - 7aa9af5 - lavu 52.20.100 - opt.h
  Add AV_OPT_TYPE_VIDEO_RATE value to AVOptionType enum.


-------- 8< --------- FFmpeg 1.2 was cut here -------- 8< ---------

2013-03-07 - 9767ec6 - lavu 52.18.100 - avstring.h,bprint.h
  Add av_escape() and av_bprint_escape() API.

2013-02-24 - b59cd08 - lavfi 3.41.100 - buffersink.h
  Add sample_rates field to AVABufferSinkParams.

2013-01-17 - a1a707f - lavf 54.61.100
  Add av_codec_get_tag2().

2013-01-01 - 2eb2e17 - lavfi 3.34.100
  Add avfilter_get_audio_buffer_ref_from_arrays_channels.


-------- 8< --------- FFmpeg 1.1 was cut here -------- 8< ---------

2012-12-20 - 34de47aa - lavfi 3.29.100 - avfilter.h
  Add AVFilterLink.channels, avfilter_link_get_channels()
  and avfilter_ref_get_channels().

2012-12-15 - 96d815fc - lavc 54.80.100 - avcodec.h
  Add pkt_size field to AVFrame.

2012-11-25 - c70ec631 - lavu 52.9.100 - opt.h
  Add the following convenience functions to opt.h:
   av_opt_get_image_size
   av_opt_get_pixel_fmt
   av_opt_get_sample_fmt
   av_opt_set_image_size
   av_opt_set_pixel_fmt
   av_opt_set_sample_fmt

2012-11-17 - 4cd74c81 - lavu 52.8.100 - bprint.h
  Add av_bprint_strftime().

2012-11-15 - 92648107 - lavu 52.7.100 - opt.h
  Add av_opt_get_key_value().

2012-11-13 - 79456652 - lavfi 3.23.100 - avfilter.h
  Add channels field to AVFilterBufferRefAudioProps.

2012-11-03 - 481fdeee - lavu 52.3.100 - opt.h
  Add AV_OPT_TYPE_SAMPLE_FMT value to AVOptionType enum.

2012-10-21 - 6fb2fd8 - lavc  54.68.100 - avcodec.h
                       lavfi  3.20.100 - avfilter.h
  Add AV_PKT_DATA_STRINGS_METADATA side data type, used to transmit key/value
  strings between AVPacket and AVFrame, and add metadata field to
  AVCodecContext (which shall not be accessed by users; see AVFrame metadata
  instead).

2012-09-27 - a70b493 - lavd 54.3.100 - version.h
  Add LIBAVDEVICE_IDENT symbol.

2012-09-27 - a70b493 - lavfi 3.18.100 - version.h
  Add LIBAVFILTER_IDENT symbol.

2012-09-27 - a70b493 - libswr 0.16.100 - version.h
  Add LIBSWRESAMPLE_VERSION, LIBSWRESAMPLE_BUILD
  and LIBSWRESAMPLE_IDENT symbols.


-------- 8< --------- FFmpeg 1.0 was cut here -------- 8< ---------

2012-09-06 - 29e972f - lavu 51.72.100 - parseutils.h
  Add av_small_strptime() time parsing function.

  Can be used as a stripped-down replacement for strptime(), on
  systems which do not support it.

2012-08-25 - 2626cc4 - lavf 54.28.100
  Matroska demuxer now identifies SRT subtitles as AV_CODEC_ID_SUBRIP instead
  of AV_CODEC_ID_TEXT.

2012-08-13 - 5c0d8bc - lavfi 3.8.100 - avfilter.h
  Add avfilter_get_class() function, and priv_class field to AVFilter
  struct.

2012-08-12 - a25346e - lavu 51.69.100 - opt.h
  Add AV_OPT_FLAG_FILTERING_PARAM symbol in opt.h.

2012-07-31 - 23fc4dd - lavc 54.46.100
  Add channels field to AVFrame.

2012-07-30 - f893904 - lavu 51.66.100
  Add av_get_channel_description()
  and av_get_standard_channel_layout() functions.

2012-07-21 - 016a472 - lavc 54.43.100
  Add decode_error_flags field to AVFrame.

2012-07-20 - b062936 - lavf 54.18.100
  Add avformat_match_stream_specifier() function.

2012-07-14 - f49ec1b - lavc 54.38.100 - avcodec.h
  Add metadata to AVFrame, and the accessor functions
  av_frame_get_metadata() and av_frame_set_metadata().

2012-07-10 - 0e003d8 - lavc 54.33.100
  Add av_fast_padded_mallocz().

2012-07-10 - 21d5609 - lavfi 3.2.0 - avfilter.h
  Add init_opaque() callback to AVFilter struct.

2012-06-26 - e6674e4 - lavu 51.63.100 - imgutils.h
  Add functions to libavutil/imgutils.h:
  av_image_get_buffer_size()
  av_image_fill_arrays()
  av_image_copy_to_buffer()

2012-06-24 - c41899a - lavu 51.62.100 - version.h
  version moved from avutil.h to version.h

2012-04-11 - 359abb1 - lavu 51.58.100 - error.h
  Add av_make_error_string() and av_err2str() utilities to
  libavutil/error.h.

2012-06-05 - 62b39d4 - lavc 54.24.100
  Add pkt_duration field to AVFrame.

2012-05-24 - f2ee065 - lavu 51.54.100
  Move AVPALETTE_SIZE and AVPALETTE_COUNT macros from
  libavcodec/avcodec.h to libavutil/pixfmt.h.

2012-05-14 - 94a9ac1 - lavf 54.5.100
  Add av_guess_sample_aspect_ratio() function.

2012-04-20 - 65fa7bc - lavfi 2.70.100
  Add avfilter_unref_bufferp() to avfilter.h.

2012-04-13 - 162e400 - lavfi 2.68.100
  Install libavfilter/asrc_abuffer.h public header.

2012-03-26 - a67d9cf - lavfi 2.66.100
  Add avfilter_fill_frame_from_{audio_,}buffer_ref() functions.

2013-05-15 - ff46809 / e6c4ac7 - lavu 52.32.100 / 52.11.0 - pixdesc.h
  Replace PIX_FMT_* flags with AV_PIX_FMT_FLAG_*.

2013-04-03 - 6fc58a8 / 507b1e4 - lavc 55.7.100 / 55.4.0 - avcodec.h
  Add field_order to AVCodecParserContext.

2013-04-19 - f4b05cd / 5e83d9a - lavc 55.5.100 / 55.2.0 - avcodec.h
  Add CODEC_FLAG_UNALIGNED to allow decoders to produce unaligned output.

2013-04-11 - lavfi 3.53.100 / 3.8.0
  231fd44 / 38f0c07 - Move all content from avfiltergraph.h to avfilter.h. Deprecate
            avfilterhraph.h, user applications should include just avfilter.h
  86070b8 / bc1a985 - Add avfilter_graph_alloc_filter(), deprecate avfilter_open() and
            avfilter_graph_add_filter().
  4fde705 / 1113672 - Add AVFilterContext.graph pointing to the AVFilterGraph that contains the
            filter.
  710b0aa / 48a5ada - Add avfilter_init_str(), deprecate avfilter_init_filter().
  46de9ba / 1ba95a9 - Add avfilter_init_dict().
  16fc24b / 7cdd737 - Add AVFilter.flags field and AVFILTER_FLAG_DYNAMIC_{INPUTS,OUTPUTS} flags.
  f4db6bf / 7e8fe4b - Add avfilter_pad_count() for counting filter inputs/outputs.
  835cc0f / fa2a34c - Add avfilter_next(), deprecate av_filter_next().
            Deprecate avfilter_uninit().

2013-04-09 - lavfi 3.51.100 / 3.7.0 - avfilter.h
  0594ef0 / b439c99 - Add AVFilter.priv_class for exporting filter options through the
            AVOptions API in the similar way private options work in lavc and lavf.
  44d4488 / 8114c10 - Add avfilter_get_class().
  Switch all filters to use AVOptions.

2013-03-19 - 17ebef2 / 2c328a9 - lavu 52.20.100 / 52.9.0 - pixdesc.h
  Add av_pix_fmt_count_planes() function for counting planes in a pixel format.

2013-03-16 - ecade98 / 42c7c61 - lavfi 3.47.100 / 3.6.0
  Add AVFilterGraph.nb_filters, deprecate AVFilterGraph.filter_count.

2013-03-08 - Reference counted buffers - lavu 52.8.0, lavc 55.0.100 / 55.0.0, lavf 55.0.100 / 55.0.0,
lavd 54.4.100 / 54.0.0, lavfi 3.5.0
  36099df / 8e401db, 532f31a / 1cec062 - add a new API for reference counted buffers and buffer
                     pools (new header libavutil/buffer.h).
  2653e12 / 1afddbe - add AVPacket.buf to allow reference counting for the AVPacket data.
            Add av_packet_from_data() function for constructing packets from
            av_malloc()ed data.
  c4e8821 / 7ecc2d4 - move AVFrame from lavc to lavu (new header libavutil/frame.h), add
            AVFrame.buf/extended_buf to allow reference counting for the AVFrame
            data. Add new API for working with reference-counted AVFrames.
  80e9e63 / 759001c - add the refcounted_frames field to AVCodecContext to make audio and
            video decoders return reference-counted frames. Add get_buffer2()
            callback to AVCodecContext which allocates reference-counted frames.
            Add avcodec_default_get_buffer2() as the default get_buffer2()
            implementation.
            Deprecate AVCodecContext.get_buffer() / release_buffer() /
            reget_buffer(), avcodec_default_get_buffer(),
            avcodec_default_reget_buffer(), avcodec_default_release_buffer().
            Remove avcodec_default_free_buffers(), which should not have ever
            been called from outside of lavc.
            Deprecate the following AVFrame fields:
                * base -- is now stored in AVBufferRef
                * reference, type, buffer_hints -- are unnecessary in the new API
                * hwaccel_picture_private, owner, thread_opaque -- should not
                  have been accessed from outside of lavc
                * qscale_table, qstride, qscale_type, mbskip_table, motion_val,
                  mb_type, dct_coeff, ref_index -- mpegvideo-specific tables,
                  which are not exported anymore.
  a05a44e / 7e35037 - switch libavfilter to use AVFrame instead of AVFilterBufferRef. Add
            av_buffersrc_add_frame(), deprecate av_buffersrc_buffer().
            Add av_buffersink_get_frame() and av_buffersink_get_samples(),
            deprecate av_buffersink_read() and av_buffersink_read_samples().
            Deprecate AVFilterBufferRef and all functions for working with it.

2013-03-17 - 6c17ff8 / 12c5c1d - lavu 52.19.100 / 52.8.0 - avstring.h
  Add av_isdigit, av_isgraph, av_isspace, av_isxdigit.

2013-02-23 - 71cf094 / 9f12235 - lavfi 3.40.100 / 3.4.0 - avfiltergraph.h
  Add resample_lavr_opts to AVFilterGraph for setting libavresample options
  for auto-inserted resample filters.

2013-01-25 - e7e14bc / 38c1466 - lavu 52.17.100 / 52.7.0 - dict.h
  Add av_dict_parse_string() to set multiple key/value pairs at once from a
  string.

2013-01-25 - 25be630 / b85a5e8 - lavu 52.16.100 / 52.6.0 - avstring.h
  Add av_strnstr()

2013-01-15 - e7e0186 / 8ee288d - lavu 52.15.100 / 52.5.0 - hmac.h
  Add AVHMAC.

2013-01-13 - 8ee7b38 / 44e065d - lavc 54.87.100 / 54.36.0 - vdpau.h
  Add AVVDPAUContext struct for VDPAU hardware-accelerated decoding.

2013-01-12 - dae382b / 169fb94 - lavu 52.14.100 / 52.4.0 - pixdesc.h
  Add AV_PIX_FMT_VDPAU flag.

2013-01-07 - 249fca3 / 074a00d - lavr 1.1.0
  Add avresample_set_channel_mapping() for input channel reordering,
  duplication, and silencing.

2012-12-29 - lavu 52.13.100 / 52.3.0 - avstring.h
  2ce43b3 / d8fd06c - Add av_basename() and av_dirname().
  e13d5e9 / c1a02e8 - Add av_pix_fmt_get_chroma_sub_sample and deprecate
                      avcodec_get_chroma_sub_sample.

2012-11-11 - 03b0787 / 5980f5d - lavu 52.6.100 / 52.2.0 - audioconvert.h
  Rename audioconvert.h to channel_layout.h. audioconvert.h is now deprecated.

2012-10-21 - e3a91c5 / a893655 - lavu 51.77.100 / 51.45.0 - error.h
  Add AVERROR_EXPERIMENTAL

2012-10-12 - a33ed6b / d2fcb35 - lavu 51.76.100 / 51.44.0 - pixdesc.h
  Add functions for accessing pixel format descriptors.
  Accessing the av_pix_fmt_descriptors array directly is now
  deprecated.

2012-10-11 - f391e40 / 9a92aea - lavu 51.75.100 / 51.43.0 - aes.h, md5.h, sha.h, tree.h
  Add functions for allocating the opaque contexts for the algorithms,

2012-10-10 - de31814 / b522000 - lavf 54.32.100 / 54.18.0 - avio.h
  Add avio_closep to complement avio_close.

2012-10-08 - ae77266 / 78071a1 - lavu 51.74.100 / 51.42.0 - pixfmt.h
  Rename PixelFormat to AVPixelFormat and all PIX_FMT_* to AV_PIX_FMT_*.
  To provide backwards compatibility, PixelFormat is now #defined as
  AVPixelFormat.
  Note that this can break user code that includes pixfmt.h and uses the
  'PixelFormat' identifier. Such code should either #undef PixelFormat
  or stop using the PixelFormat name.

2012-10-05 - 55c49af / e7ba5b1 - lavr 1.0.0 - avresample.h
  Data planes parameters to avresample_convert() and
  avresample_read() are now uint8_t** instead of void**.
  Libavresample is now stable.

2012-09-26 - 3ba0dab7 / 1384df64 - lavf 54.29.101 / 56.06.3 - avformat.h
  Add AVFormatContext.avoid_negative_ts.

2012-09-24 - 46a3595 / a42aada - lavc 54.59.100 / 54.28.0 - avcodec.h
  Add avcodec_free_frame(). This function must now
  be used for freeing an AVFrame.

2012-09-12 - e3e09f2 / 8919fee - lavu 51.73.100 / 51.41.0 - audioconvert.h
  Added AV_CH_LOW_FREQUENCY_2 channel mask value.

2012-09-04 - b21b5b0 / 686a329 - lavu 51.71.100 / 51.40.0 - opt.h
  Reordered the fields in default_val in AVOption, changed which
  default_val field is used for which AVOptionType.

2012-08-30 - 98298eb / a231832 - lavc 54.54.101 / 54.26.1 - avcodec.h
  Add codec descriptor properties AV_CODEC_PROP_LOSSY and
  AV_CODEC_PROP_LOSSLESS.

2012-08-18 - lavc 54.26 - avcodec.h
  Add codec descriptors for accessing codec properties without having
  to refer to a specific decoder or encoder.

  f5f3684 / c223d79 - Add an AVCodecDescriptor struct and functions
            avcodec_descriptor_get() and avcodec_descriptor_next().
  f5f3684 / 51efed1 - Add AVCodecDescriptor.props and AV_CODEC_PROP_INTRA_ONLY.
  6c180b3 / 91e59fe - Add avcodec_descriptor_get_by_name().

2012-08-08 - f5f3684 / 987170c - lavu 51.68.100 / 51.38.0 - dict.h
  Add av_dict_count().

2012-08-07 - 7a72695 / 104e10f - lavc 54.51.100 / 54.25.0 - avcodec.h
  Rename CodecID to AVCodecID and all CODEC_ID_* to AV_CODEC_ID_*.
  To provide backwards compatibility, CodecID is now #defined as AVCodecID.
  Note that this can break user code that includes avcodec.h and uses the
  'CodecID' identifier. Such code should either #undef CodecID or stop using the
  CodecID name.

2012-08-03 - e776ee8 / 239fdf1 - lavu 51.66.101 / 51.37.1 - cpu.h
                       lsws 2.1.1   - swscale.h
  Rename AV_CPU_FLAG_MMX2  ---> AV_CPU_FLAG_MMXEXT.
  Rename SWS_CPU_CAPS_MMX2 ---> SWS_CPU_CAPS_MMXEXT.

2012-07-29 - 7c26761 / 681ed00 - lavf 54.22.100 / 54.13.0 - avformat.h
  Add AVFMT_FLAG_NOBUFFER for low latency use cases.

2012-07-10 - fbe0245 / f3e5e6f - lavu 51.65.100 / 51.37.0
  Add av_malloc_array() and av_mallocz_array()

2012-06-22 - e847f41 / d3d3a32 - lavu 51.61.100 / 51.34.0
  Add av_usleep()

2012-06-20 - 4da42eb / ae0a301 - lavu 51.60.100 / 51.33.0
  Move av_gettime() to libavutil, add libavutil/time.h

2012-06-09 - 82edf67 / 3971be0 - lavr 0.0.3
  Add a parameter to avresample_build_matrix() for Dolby/DPLII downmixing.

2012-06-12 - c7b9eab / 9baeff9 - lavfi 2.79.100 / 2.23.0 - avfilter.h
  Add AVFilterContext.nb_inputs/outputs. Deprecate
  AVFilterContext.input/output_count.

2012-06-12 - c7b9eab / 84b9fbe - lavfi 2.79.100 / 2.22.0 - avfilter.h
  Add avfilter_pad_get_type() and avfilter_pad_get_name(). Those
  should now be used instead of accessing AVFilterPad members
  directly.

2012-06-12 - 3630a07 / b0f0dfc - lavu 51.57.100 / 51.32.0 - audioconvert.h
  Add av_get_channel_layout_channel_index(), av_get_channel_name()
  and av_channel_layout_extract_channel().

2012-05-25 - 53ce990 / 154486f - lavu 51.55.100 / 51.31.0 - opt.h
  Add av_opt_set_bin()

2012-05-15 - lavfi 2.74.100 / 2.17.0
  Add support for audio filters
  61930bd / ac71230, 1cbf7fb / a2cd9be - add video/audio buffer sink in a new installed
                    header buffersink.h
  1cbf7fb / 720c6b7 - add av_buffersrc_write_frame(), deprecate
            av_vsrc_buffer_add_frame()
  61930bd / ab16504 - add avfilter_copy_buf_props()
  61930bd / 9453c9e - add extended_data to AVFilterBuffer
  61930bd / 1b8c927 - add avfilter_get_audio_buffer_ref_from_arrays()

2012-05-09 - lavu 51.53.100 / 51.30.0 - samplefmt.h
  61930bd / 142e740 - add av_samples_copy()
  61930bd / 6d7f617 - add av_samples_set_silence()

2012-05-09 - 61930bd / a5117a2 - lavc 54.21.101 / 54.13.1
  For audio formats with fixed frame size, the last frame
  no longer needs to be padded with silence, libavcodec
  will handle this internally (effectively all encoders
  behave as if they had CODEC_CAP_SMALL_LAST_FRAME set).

2012-05-07 - 653d117 / 828bd08 - lavc 54.20.100 / 54.13.0 - avcodec.h
  Add sample_rate and channel_layout fields to AVFrame.

2012-05-01 - 2330eb1 / 4010d72 - lavr 0.0.1
  Change AV_MIX_COEFF_TYPE_Q6 to AV_MIX_COEFF_TYPE_Q8.

2012-04-25 - e890b68 / 3527a73 - lavu 51.48.100 / 51.29.0 - cpu.h
  Add av_parse_cpu_flags()

2012-04-24 - 3ead79e / c8af852 - lavr 0.0.0
  Add libavresample audio conversion library

2012-04-20 - 3194ab7 / 0c0d1bc - lavu 51.47.100 / 51.28.0 - audio_fifo.h
  Add audio FIFO functions:
    av_audio_fifo_free()
    av_audio_fifo_alloc()
    av_audio_fifo_realloc()
    av_audio_fifo_write()
    av_audio_fifo_read()
    av_audio_fifo_drain()
    av_audio_fifo_reset()
    av_audio_fifo_size()
    av_audio_fifo_space()

2012-04-14 - lavfi 2.70.100 / 2.16.0 - avfiltergraph.h
  7432bcf / d7bcc71 Add avfilter_graph_parse2().

2012-04-08 - 6bfb304 / 4d693b0 - lavu 51.46.100 / 51.27.0 - samplefmt.h
  Add av_get_packed_sample_fmt() and av_get_planar_sample_fmt()

2012-03-21 - b75c67d - lavu 51.43.100
  Add bprint.h for bprint API.

2012-02-21 - 9cbf17e - lavc 54.4.100
  Add av_get_pcm_codec() function.

2012-02-16 - 560b224 - libswr 0.7.100
  Add swr_set_matrix() function.

2012-02-09 - c28e7af - lavu 51.39.100
  Add a new installed header libavutil/timestamp.h with timestamp
  utilities.

2012-02-06 - 70ffda3 - lavu 51.38.100
  Add av_parse_ratio() function to parseutils.h.

2012-02-06 - 70ffda3 - lavu 51.38.100
  Add AV_LOG_MAX_OFFSET macro to log.h.

2012-02-02 - 0eaa123 - lavu 51.37.100
  Add public timecode helpers.

2012-01-24 - 0c3577b - lavfi 2.60.100
  Add avfilter_graph_dump.

2012-03-20 - 0ebd836 / 3c90cc2 - lavfo 54.2.0
  Deprecate av_read_packet(), use av_read_frame() with
  AVFMT_FLAG_NOPARSE | AVFMT_FLAG_NOFILLIN in AVFormatContext.flags

2012-03-05 - lavc 54.10.100 / 54.8.0
  f095391 / 6699d07 Add av_get_exact_bits_per_sample()
  f095391 / 9524cf7 Add av_get_audio_frame_duration()

2012-03-04 - 2af8f2c / 44fe77b - lavc 54.8.100 / 54.7.0 - avcodec.h
  Add av_codec_is_encoder/decoder().

2012-03-01 - 1eb7f39 / 442c132 - lavc 54.5.100 / 54.3.0 - avcodec.h
  Add av_packet_shrink_side_data.

2012-02-29 - 79ae084 / dd2a4bc - lavf 54.2.100 / 54.2.0 - avformat.h
  Add AVStream.attached_pic and AV_DISPOSITION_ATTACHED_PIC,
  used for dealing with attached pictures/cover art.

2012-02-25 - 305e4b3 / c9bca80 - lavu 51.41.100 / 51.24.0 - error.h
  Add AVERROR_UNKNOWN
  NOTE: this was backported to 0.8

2012-02-20 - eadd426 / e9cda85 - lavc 54.2.100 / 54.2.0
  Add duration field to AVCodecParserContext

2012-02-20 - eadd426 / 0b42a93 - lavu 51.40.100 / 51.23.1 - mathematics.h
  Add av_rescale_q_rnd()

2012-02-08 - f2b20b7 / 38d5533 - lavu 51.38.101 / 51.22.1 - pixdesc.h
  Add PIX_FMT_PSEUDOPAL flag.

2012-02-08 - f2b20b7 / 52f82a1 - lavc 54.2.100 / 54.1.0
  Add avcodec_encode_video2() and deprecate avcodec_encode_video().

2012-02-01 - 4c677df / 316fc74 - lavc 54.1.0
  Add av_fast_padded_malloc() as alternative for av_realloc() when aligned
  memory is required. The buffer will always have FF_INPUT_BUFFER_PADDING_SIZE
  zero-padded bytes at the end.

2012-01-31 - a369a6b / dd6d3b0 - lavf 54.1.0
  Add avformat_get_riff_video_tags() and avformat_get_riff_audio_tags().
  NOTE: this was backported to 0.8

2012-01-31 - a369a6b / af08d9a - lavc 54.1.0
  Add avcodec_is_open() function.
  NOTE: this was backported to 0.8

2012-01-30 - 151ecc2 / 8b93312 - lavu 51.36.100 / 51.22.0 - intfloat.h
  Add a new installed header libavutil/intfloat.h with int/float punning
  functions.
  NOTE: this was backported to 0.8

2012-01-25 - lavf 53.31.100 / 53.22.0
  3c5fe5b / f1caf01 Allow doing av_write_frame(ctx, NULL) for flushing possible
          buffered data within a muxer. Added AVFMT_ALLOW_FLUSH for
          muxers supporting it (av_write_frame makes sure it is called
          only for muxers with this flag).

2012-01-15 - lavc 53.56.105 / 53.34.0
  New audio encoding API:
  67f5650 / b2c75b6 Add CODEC_CAP_VARIABLE_FRAME_SIZE capability for use by audio
          encoders.
  67f5650 / 5ee5fa0 Add avcodec_fill_audio_frame() as a convenience function.
  67f5650 / b2c75b6 Add avcodec_encode_audio2() and deprecate avcodec_encode_audio().
          Add AVCodec.encode2().

2012-01-12 - b18e17e / 3167dc9 - lavfi 2.59.100 / 2.15.0
  Add a new installed header -- libavfilter/version.h -- with version macros.


-------- 8< --------- FFmpeg 0.9 was cut here -------- 8< ---------

2011-12-08 - a502939 - lavfi 2.52.0
  Add av_buffersink_poll_frame() to buffersink.h.

2011-12-08 - 26c6fec - lavu 51.31.0
  Add av_log_format_line.

2011-12-03 - 976b095 - lavu 51.30.0
  Add AVERROR_BUG.

2011-11-24 - 573ffbb - lavu 51.28.1
  Add av_get_alt_sample_fmt() to samplefmt.h.

2011-11-03 - 96949da - lavu 51.23.0
  Add av_strcasecmp() and av_strncasecmp() to avstring.h.

2011-10-20 - b35e9e1 - lavu 51.22.0
  Add av_strtok() to avstring.h.

2012-01-03 - ad1c8dd / b73ec05 - lavu 51.34.100 / 51.21.0
  Add av_popcount64

2011-12-18 - 7c29313 / 8400b12 - lavc 53.46.1 / 53.28.1
  Deprecate AVFrame.age. The field is unused.

2011-12-12 - 8bc7fe4 / 5266045 - lavf 53.25.0 / 53.17.0
  Add avformat_close_input().
  Deprecate av_close_input_file() and av_close_input_stream().

2011-12-09 - c59b80c / b2890f5 - lavu 51.32.0 / 51.20.0 - audioconvert.h
  Expand the channel layout list.

2011-12-02 - e4de716 / 0eea212 - lavc 53.40.0 / 53.25.0
  Add nb_samples and extended_data fields to AVFrame.
  Deprecate AVCODEC_MAX_AUDIO_FRAME_SIZE.
  Deprecate avcodec_decode_audio3() in favor of avcodec_decode_audio4().
  avcodec_decode_audio4() writes output samples to an AVFrame, which allows
  audio decoders to use get_buffer().

2011-12-04 - e4de716 / 560f773 - lavc 53.40.0 / 53.24.0
  Change AVFrame.data[4]/base[4]/linesize[4]/error[4] to [8] at next major bump.
  Change AVPicture.data[4]/linesize[4] to [8] at next major bump.
  Change AVCodecContext.error[4] to [8] at next major bump.
  Add AV_NUM_DATA_POINTERS to simplify the bump transition.

2011-11-24 - lavu 51.29.0 / 51.19.0
  92afb43 / bd97b2e - add planar RGB pixel formats
  92afb43 / 6b0768e - add PIX_FMT_PLANAR and PIX_FMT_RGB pixel descriptions

2011-11-23 - 8e576d5 / bbb46f3 - lavu 51.27.0 / 51.18.0
  Add av_samples_get_buffer_size(), av_samples_fill_arrays(), and
  av_samples_alloc(), to samplefmt.h.

2011-11-23 - 8e576d5 / 8889cc4 - lavu 51.27.0 / 51.17.0
  Add planar sample formats and av_sample_fmt_is_planar() to samplefmt.h.

2011-11-19 - dbb38bc / f3a29b7 - lavc 53.36.0 / 53.21.0
  Move some AVCodecContext fields to a new private struct, AVCodecInternal,
  which is accessed from a new field, AVCodecContext.internal.
  - fields moved:
      AVCodecContext.internal_buffer       --> AVCodecInternal.buffer
      AVCodecContext.internal_buffer_count --> AVCodecInternal.buffer_count
      AVCodecContext.is_copy               --> AVCodecInternal.is_copy

2011-11-16 - 8709ba9 / 6270671 - lavu 51.26.0 / 51.16.0
  Add av_timegm()

2011-11-13 - lavf 53.21.0 / 53.15.0
  New interrupt callback API, allowing per-AVFormatContext/AVIOContext
  interrupt callbacks.
  5f268ca / 6aa0b98 Add AVIOInterruptCB struct and the interrupt_callback field to
          AVFormatContext.
  5f268ca / 1dee0ac Add avio_open2() with additional parameters. Those are
          an interrupt callback and an options AVDictionary.
          This will allow passing AVOptions to protocols after lavf
          54.0.

2011-11-06 - 13b7781 / ba04ecf - lavu 51.24.0 / 51.14.0
  Add av_strcasecmp() and av_strncasecmp() to avstring.h.

2011-11-06 - 13b7781 / 07b172f - lavu 51.24.0 / 51.13.0
  Add av_toupper()/av_tolower()

2011-11-05 - d8cab5c / b6d08f4 - lavf 53.19.0 / 53.13.0
  Add avformat_network_init()/avformat_network_deinit()

2011-10-27 - 6faf0a2 / 512557b - lavc 53.24.0 / 53.15.0
  Remove avcodec_parse_frame.
  Deprecate AVCodecContext.parse_only and CODEC_CAP_PARSE_ONLY.

2011-10-19 - d049257 / 569129a - lavf 53.17.0 / 53.10.0
  Add avformat_new_stream(). Deprecate av_new_stream().

2011-10-13 - 91eb1b1 / b631fba - lavf 53.16.0 / 53.9.0
  Add AVFMT_NO_BYTE_SEEK AVInputFormat flag.

2011-10-12 - lavu 51.21.0 / 51.12.0
  AVOptions API rewrite.

  - f884ef0 / 145f741 FF_OPT_TYPE* renamed to AV_OPT_TYPE_*
  - new setting/getting functions with slightly different semantics:
        f884ef0 / dac66da av_set_string3 -> av_opt_set
                av_set_double  -> av_opt_set_double
                av_set_q       -> av_opt_set_q
                av_set_int     -> av_opt_set_int

        f884ef0 / 41d9d51 av_get_string  -> av_opt_get
                av_get_double  -> av_opt_get_double
                av_get_q       -> av_opt_get_q
                av_get_int     -> av_opt_get_int

  - f884ef0 / 8c5dcaa trivial rename av_next_option -> av_opt_next
  - f884ef0 / 641c7af new functions - av_opt_child_next, av_opt_child_class_next
    and av_opt_find2()

2011-09-22 - a70e787 - lavu 51.17.0
  Add av_x_if_null().

2011-09-18 - 645cebb - lavc 53.16.0
  Add showall flag2

2011-09-16 - ea8de10 - lavfi 2.42.0
  Add avfilter_all_channel_layouts.

2011-09-16 - 9899037 - lavfi 2.41.0
  Rename avfilter_all_* function names to avfilter_make_all_*.

  In particular, apply the renames:
  avfilter_all_formats         -> avfilter_make_all_formats
  avfilter_all_channel_layouts -> avfilter_make_all_channel_layouts
  avfilter_all_packing_formats -> avfilter_make_all_packing_formats

2011-09-12 - 4381bdd - lavfi 2.40.0
  Change AVFilterBufferRefAudioProps.sample_rate type from uint32_t to int.

2011-09-12 - 2c03174 - lavfi 2.40.0
  Simplify signature for avfilter_get_audio_buffer(), make it
  consistent with avfilter_get_video_buffer().

2011-09-06 - 4f7dfe1 - lavfi 2.39.0
  Rename libavfilter/vsink_buffer.h to libavfilter/buffersink.h.

2011-09-06 - c4415f6 - lavfi 2.38.0
  Unify video and audio sink API.

  In particular, add av_buffersink_get_buffer_ref(), deprecate
  av_vsink_buffer_get_video_buffer_ref() and change the value for the
  opaque field passed to the abuffersink init function.

2011-09-04 - 61e2e29 - lavu 51.16.0
  Add av_asprintf().

2011-08-22 - dacd827 - lavf 53.10.0
  Add av_find_program_from_stream().

2011-08-20 - 69e2c1a - lavu 51.13.0
  Add av_get_media_type_string().

2011-09-03 - 1889c67 / fb4ca26 - lavc 53.13.0
                       lavf 53.11.0
                       lsws  2.1.0
  Add {avcodec,avformat,sws}_get_class().

2011-08-03 - 1889c67 / c11fb82 - lavu 51.15.0
  Add AV_OPT_SEARCH_FAKE_OBJ flag for av_opt_find() function.

2011-08-14 - 323b930 - lavu 51.12.0
  Add av_fifo_peek2(), deprecate av_fifo_peek().

2011-08-26 - lavu 51.14.0 / 51.9.0
  - 976a8b2 / add41de..976a8b2 / abc78a5 Do not include intfloat_readwrite.h,
    mathematics.h, rational.h, pixfmt.h, or log.h from avutil.h.

2011-08-16 - 27fbe31 / 48f9e45 - lavf 53.11.0 / 53.8.0
  Add avformat_query_codec().

2011-08-16 - 27fbe31 / bca06e7 - lavc 53.11.0
  Add avcodec_get_type().

2011-08-06 - 0cb233c / 2f63440 - lavf 53.7.0
  Add error_recognition to AVFormatContext.

2011-08-02 - 1d186e9 / 9d39cbf - lavc 53.9.1
  Add AV_PKT_FLAG_CORRUPT AVPacket flag.

2011-07-16 - b57df29 - lavfi 2.27.0
  Add audio packing negotiation fields and helper functions.

  In particular, add AVFilterPacking enum, planar, in_packings and
  out_packings fields to AVFilterLink, and the functions:
  avfilter_set_common_packing_formats()
  avfilter_all_packing_formats()

2011-07-10 - 3602ad7 / a67c061 - lavf 53.6.0
  Add avformat_find_stream_info(), deprecate av_find_stream_info().
  NOTE: this was backported to 0.7

2011-07-10 - 3602ad7 / 0b950fe - lavc 53.8.0
  Add avcodec_open2(), deprecate avcodec_open().
  NOTE: this was backported to 0.7

  Add avcodec_alloc_context3. Deprecate avcodec_alloc_context() and
  avcodec_alloc_context2().

2011-07-01 - b442ca6 - lavf 53.5.0 - avformat.h
  Add function av_get_output_timestamp().

2011-06-28 - 5129336 - lavu 51.11.0 - avutil.h
  Define the AV_PICTURE_TYPE_NONE value in AVPictureType enum.


-------- 8< --------- FFmpeg 0.7 was cut here -------- 8< ---------



-------- 8< --------- FFmpeg 0.8 was cut here -------- 8< ---------

2011-06-19 - fd2c0a5 - lavfi 2.23.0 - avfilter.h
  Add layout negotiation fields and helper functions.

  In particular, add in_chlayouts and out_chlayouts to AVFilterLink,
  and the functions:
  avfilter_set_common_sample_formats()
  avfilter_set_common_channel_layouts()
  avfilter_all_channel_layouts()

2011-06-19 - 527ca39 - lavfi 2.22.0 - AVFilterFormats
  Change type of AVFilterFormats.formats from int * to int64_t *,
  and update formats handling API accordingly.

  avfilter_make_format_list() still takes a int32_t array and converts
  it to int64_t. A new function, avfilter_make_format64_list(), that
  takes int64_t arrays has been added.

2011-06-19 - 44f669e - lavfi 2.21.0 - vsink_buffer.h
  Add video sink buffer and vsink_buffer.h public header.

2011-06-12 - 9fdf772 - lavfi 2.18.0 - avcodec.h
  Add avfilter_get_video_buffer_ref_from_frame() function in
  libavfilter/avcodec.h.

2011-06-12 - c535494 - lavfi 2.17.0 - avfiltergraph.h
  Add avfilter_inout_alloc() and avfilter_inout_free() functions.

2011-06-12 - 6119b23 - lavfi 2.16.0 - avfilter_graph_parse()
  Change avfilter_graph_parse() signature.

2011-06-23 - 686959e / 67e9ae1 - lavu 51.10.0 / 51.8.0 - attributes.h
  Add av_printf_format().

2011-06-16 - 2905e3f / 05e84c9, 2905e3f / 25de595 - lavf 53.4.0 / 53.2.0 - avformat.h
  Add avformat_open_input and avformat_write_header().
  Deprecate av_open_input_stream, av_open_input_file,
  AVFormatParameters and av_write_header.

2011-06-16 - 2905e3f / 7e83e1c, 2905e3f / dc59ec5 - lavu 51.9.0 / 51.7.0 - opt.h
  Add av_opt_set_dict() and av_opt_find().
  Deprecate av_find_opt().
  Add AV_DICT_APPEND flag.

2011-06-10 - 45fb647 / cb7c11c - lavu 51.6.0 - opt.h
  Add av_opt_flag_is_set().

2011-06-10 - c381960 - lavfi 2.15.0 - avfilter_get_audio_buffer_ref_from_arrays
  Add avfilter_get_audio_buffer_ref_from_arrays() to avfilter.h.

2011-06-09 - f9ecb84 / d9f80ea - lavu 51.8.0 - AVMetadata
  Move AVMetadata from lavf to lavu and rename it to
  AVDictionary -- new installed header dict.h.
  All av_metadata_* functions renamed to av_dict_*.

2011-06-07 - d552f61 / a6703fa - lavu 51.8.0 - av_get_bytes_per_sample()
  Add av_get_bytes_per_sample() in libavutil/samplefmt.h.
  Deprecate av_get_bits_per_sample_fmt().

2011-06-05 - f956924 / b39b062 - lavu 51.8.0 - opt.h
  Add av_opt_free convenience function.

2011-06-06 - 95a0242 - lavfi 2.14.0 - AVFilterBufferRefAudioProps
  Remove AVFilterBufferRefAudioProps.size, and use nb_samples in
  avfilter_get_audio_buffer() and avfilter_default_get_audio_buffer() in
  place of size.

2011-06-06 - 0bc2cca - lavu 51.6.0 - av_samples_alloc()
  Switch nb_channels and nb_samples parameters order in
  av_samples_alloc().

2011-06-06 - e1c7414 - lavu 51.5.0 - av_samples_*
  Change the data layout created by av_samples_fill_arrays() and
  av_samples_alloc().

2011-06-06 - 27bcf55 - lavfi 2.13.0 - vsrc_buffer.h
  Make av_vsrc_buffer_add_video_buffer_ref() accepts an additional
  flags parameter in input.

2011-06-03 - e977ca2 - lavfi 2.12.0 - avfilter_link_free()
  Add avfilter_link_free() function.

2011-06-02 - 5ad38d9 - lavu 51.4.0 - av_force_cpu_flags()
  Add av_cpu_flags() in libavutil/cpu.h.

2011-05-28 - e71f260 - lavu 51.3.0 - pixdesc.h
  Add av_get_pix_fmt_name() in libavutil/pixdesc.h, and deprecate
  avcodec_get_pix_fmt_name() in libavcodec/avcodec.h in its favor.

2011-05-25 - 39e4206 / 30315a8 - lavf 53.3.0 - avformat.h
  Add fps_probe_size to AVFormatContext.

2011-05-22 - 5ecdfd0 - lavf 53.2.0 - avformat.h
  Introduce avformat_alloc_output_context2() and deprecate
  avformat_alloc_output_context().

2011-05-22 - 83db719 - lavfi 2.10.0 - vsrc_buffer.h
  Make libavfilter/vsrc_buffer.h public.

2011-05-19 - c000a9f - lavfi 2.8.0 - avcodec.h
  Add av_vsrc_buffer_add_frame() to libavfilter/avcodec.h.

2011-05-14 - 9fdf772 - lavfi 2.6.0 - avcodec.h
  Add avfilter_get_video_buffer_ref_from_frame() to libavfilter/avcodec.h.

2011-05-18 - 75a37b5 / 64150ff - lavc 53.7.0 - AVCodecContext.request_sample_fmt
  Add request_sample_fmt field to AVCodecContext.

2011-05-10 - 59eb12f / 188dea1 - lavc 53.6.0 - avcodec.h
  Deprecate AVLPCType and the following fields in
  AVCodecContext: lpc_coeff_precision, prediction_order_method,
  min_partition_order, max_partition_order, lpc_type, lpc_passes.
  Corresponding FLAC encoder options should be used instead.

2011-05-07 - 9fdf772 - lavfi 2.5.0 - avcodec.h
  Add libavfilter/avcodec.h header and avfilter_copy_frame_props()
  function.

2011-05-07 - 18ded93 - lavc 53.5.0 - AVFrame
  Add format field to AVFrame.

2011-05-07 - 22333a6 - lavc 53.4.0 - AVFrame
  Add width and height fields to AVFrame.

2011-05-01 - 35fe66a - lavfi 2.4.0 - avfilter.h
  Rename AVFilterBufferRefVideoProps.pixel_aspect to
  sample_aspect_ratio.

2011-05-01 - 77e9dee - lavc 53.3.0 - AVFrame
  Add a sample_aspect_ratio field to AVFrame.

2011-05-01 - 1ba5727 - lavc 53.2.0 - AVFrame
  Add a pkt_pos field to AVFrame.

2011-04-29 - 35ceaa7 - lavu 51.2.0 - mem.h
  Add av_dynarray_add function for adding
  an element to a dynamic array.

2011-04-26 - d7e5aeb / bebe72f - lavu 51.1.0 - avutil.h
  Add AVPictureType enum and av_get_picture_type_char(), deprecate
  FF_*_TYPE defines and av_get_pict_type_char() defined in
  libavcodec/avcodec.h.

2011-04-26 - d7e5aeb / 10d3940 - lavfi 2.3.0 - avfilter.h
  Add pict_type and key_frame fields to AVFilterBufferRefVideo.

2011-04-26 - d7e5aeb / 7a11c82 - lavfi 2.2.0 - vsrc_buffer
  Add sample_aspect_ratio fields to vsrc_buffer arguments

2011-04-21 - 8772156 / 94f7451 - lavc 53.1.0 - avcodec.h
  Add CODEC_CAP_SLICE_THREADS for codecs supporting sliced threading.

2011-04-15 - lavc 52.120.0 - avcodec.h
  AVPacket structure got additional members for passing side information:
    c407984 / 4de339e introduce side information for AVPacket
    c407984 / 2d8591c make containers pass palette change in AVPacket

2011-04-12 - lavf 52.107.0 - avio.h
  Avio cleanup, part II - deprecate the entire URLContext API:
    c55780d / 175389c add avio_check as a replacement for url_exist
    9891004 / ff1ec0c add avio_pause and avio_seek_time as replacements
            for _av_url_read_fseek/fpause
    d4d0932 / cdc6a87 deprecate av_protocol_next(), avio_enum_protocols
            should be used instead.
    c88caa5 / 80c6e23 rename url_set_interrupt_cb->avio_set_interrupt_cb.
    c88caa5 / f87b1b3 rename open flags: URL_* -> AVIO_*
    d4d0932 / f8270bb add avio_enum_protocols.
    d4d0932 / 5593f03 deprecate URLProtocol.
    d4d0932 / c486dad deprecate URLContext.
    d4d0932 / 026e175 deprecate the typedef for URLInterruptCB
    c88caa5 / 8e76a19 deprecate av_register_protocol2.
    11d7841 / b840484 deprecate URL_PROTOCOL_FLAG_NESTED_SCHEME
    11d7841 / 1305d93 deprecate av_url_read_seek
    11d7841 / fa104e1 deprecate av_url_read_pause
    434f248 / 727c7aa deprecate url_get_filename().
    434f248 / 5958df3 deprecate url_max_packet_size().
    434f248 / 1869ea0 deprecate url_get_file_handle().
    434f248 / 32a97d4 deprecate url_filesize().
    434f248 / e52a914 deprecate url_close().
    434f248 / 58a48c6 deprecate url_seek().
    434f248 / 925e908 deprecate url_write().
    434f248 / dce3756 deprecate url_read_complete().
    434f248 / bc371ac deprecate url_read().
    434f248 / 0589da0 deprecate url_open().
    434f248 / 62eaaea deprecate url_connect.
    434f248 / 5652bb9 deprecate url_alloc.
    434f248 / 333e894 deprecate url_open_protocol
    434f248 / e230705 deprecate url_poll and URLPollEntry

2011-04-08 - lavf 52.106.0 - avformat.h
  Minor avformat.h cleanup:
    d4d0932 / a9bf9d8 deprecate av_guess_image2_codec
    d4d0932 / c3675df rename avf_sdp_create->av_sdp_create

2011-04-03 - lavf 52.105.0 - avio.h
  Large-scale renaming/deprecating of AVIOContext-related functions:
    2cae980 / 724f6a0 deprecate url_fdopen
    2cae980 / 403ee83 deprecate url_open_dyn_packet_buf
    2cae980 / 6dc7d80 rename url_close_dyn_buf       -> avio_close_dyn_buf
    2cae980 / b92c545 rename url_open_dyn_buf        -> avio_open_dyn_buf
    2cae980 / 8978fed introduce an AVIOContext.seekable field as a replacement for
            AVIOContext.is_streamed and url_is_streamed()
    1caa412 / b64030f deprecate get_checksum()
    1caa412 / 4c4427a deprecate init_checksum()
    2fd41c9 / 4ec153b deprecate udp_set_remote_url/get_local_port
    4fa0e24 / 933e90a deprecate av_url_read_fseek/fpause
    4fa0e24 / 8d9769a deprecate url_fileno
    0fecf26 / b7f2fdd rename put_flush_packet -> avio_flush
    0fecf26 / 35f1023 deprecate url_close_buf
    0fecf26 / 83fddae deprecate url_open_buf
    0fecf26 / d9d86e0 rename url_fprintf -> avio_printf
    0fecf26 / 59f65d9 deprecate url_setbufsize
    6947b0c / 3e68b3b deprecate url_ferror
    e8bb2e2 deprecate url_fget_max_packet_size
    76aa876 rename url_fsize -> avio_size
    e519753 deprecate url_fgetc
    655e45e deprecate url_fgets
    a2704c9 rename url_ftell -> avio_tell
    e16ead0 deprecate get_strz() in favor of avio_get_str
    0300db8,2af07d3 rename url_fskip -> avio_skip
    6b4aa5d rename url_fseek -> avio_seek
    61840b4 deprecate put_tag
    22a3212 rename url_fopen/fclose -> avio_open/close.
    0ac8e2b deprecate put_nbyte
    77eb550 rename put_byte          -> avio_w8
                   put_[b/l]e<type>  -> avio_w[b/l]<type>
                   put_buffer        -> avio_write
    b7effd4 rename get_byte          -> avio_r8,
                   get_[b/l]e<type>  -> avio_r[b/l]<type>
                   get_buffer        -> avio_read
    b3db9ce deprecate get_partial_buffer
    8d9ac96 rename av_alloc_put_byte -> avio_alloc_context

2011-03-25 - 27ef7b1 / 34b47d7 - lavc 52.115.0 - AVCodecContext.audio_service_type
  Add audio_service_type field to AVCodecContext.

2011-03-17 - e309fdc - lavu 50.40.0 - pixfmt.h
  Add PIX_FMT_BGR48LE and PIX_FMT_BGR48BE pixel formats

2011-03-02 - 863c471 - lavf  52.103.0 - av_pkt_dump2, av_pkt_dump_log2
  Add new functions av_pkt_dump2, av_pkt_dump_log2 that uses the
  source stream timebase for outputting timestamps. Deprecate
  av_pkt_dump and av_pkt_dump_log.

2011-02-20 - e731b8d - lavf  52.102.0 - avio.h
  * e731b8d - rename init_put_byte() to ffio_init_context(), deprecating the
              original, and move it to a private header so it is no longer
              part of our public API. Instead, use av_alloc_put_byte().
  * ae628ec - rename ByteIOContext to AVIOContext.

2011-02-16 - 09d171b - lavf  52.101.0 - avformat.h
                       lavu  52.39.0  - parseutils.h
  * 610219a - Add av_ prefix to dump_format().
  * f6c7375 - Replace parse_date() in lavf with av_parse_time() in lavu.
  * ab0287f - Move find_info_tag from lavf to lavu and add av_prefix to it.

2011-02-15 - lavu 52.38.0 - merge libavcore
  libavcore is merged back completely into libavutil

2011-02-10 - 55bad0c - lavc 52.113.0 - vbv_delay
  Add vbv_delay field to AVCodecContext

2011-02-14 - 24a83bd - lavf 52.100.0 - AV_DISPOSITION_CLEAN_EFFECTS
  Add AV_DISPOSITION_CLEAN_EFFECTS disposition flag.

2011-02-14 - 910b5b8 - lavfi 1.76.0 - AVFilterLink sample_aspect_ratio
  Add sample_aspect_ratio field to AVFilterLink.

2011-02-10 - 12c14cd - lavf 52.99.0 - AVStream.disposition
  Add AV_DISPOSITION_HEARING_IMPAIRED and AV_DISPOSITION_VISUAL_IMPAIRED.

2011-02-09 - c0b102c - lavc 52.112.0 - avcodec_thread_init()
  Deprecate avcodec_thread_init()/avcodec_thread_free() use; instead
  set thread_count before calling avcodec_open.

2011-02-09 - 37b00b4 - lavc 52.111.0 - threading API
  Add CODEC_CAP_FRAME_THREADS with new restrictions on get_buffer()/
  release_buffer()/draw_horiz_band() callbacks for appropriate codecs.
  Add thread_type and active_thread_type fields to AVCodecContext.

2011-02-08 - 3940caa - lavf 52.98.0 - av_probe_input_buffer
  Add av_probe_input_buffer() to avformat.h for probing format from a
  ByteIOContext.

2011-02-06 - fe174fc - lavf 52.97.0 - avio.h
  Add flag for non-blocking protocols: URL_FLAG_NONBLOCK

2011-02-04 - f124b08 - lavf 52.96.0 - avformat_free_context()
  Add avformat_free_context() in avformat.h.

2011-02-03 - f5b82f4 - lavc 52.109.0 - add CODEC_ID_PRORES
  Add CODEC_ID_PRORES to avcodec.h.

2011-02-03 - fe9a3fb - lavc 52.109.0 - H.264 profile defines
  Add defines for H.264 * Constrained Baseline and Intra profiles

2011-02-02 - lavf 52.95.0
  * 50196a9 - add a new installed header version.h.
  * 4efd5cf, dccbd97, 93b78d1 - add several variants of public
    avio_{put,get}_str* functions.  Deprecate corresponding semi-public
    {put,get}_str*.

2011-02-02 - dfd2a00 - lavu 50.37.0 - log.h
  Make av_dlog public.

2011-01-31 - 7b3ea55 - lavfi 1.76.0 - vsrc_buffer
  Add sample_aspect_ratio fields to vsrc_buffer arguments

2011-01-31 - 910b5b8 - lavfi 1.75.0 - AVFilterLink sample_aspect_ratio
  Add sample_aspect_ratio field to AVFilterLink.

2011-01-15 - a242ac3 - lavfi 1.74.0 - AVFilterBufferRefAudioProps
  Rename AVFilterBufferRefAudioProps.samples_nb to nb_samples.

2011-01-14 - 7f88a5b - lavf 52.93.0 - av_metadata_copy()
  Add av_metadata_copy() in avformat.h.

2011-01-07 - 81c623f - lavc 52.107.0 - deprecate reordered_opaque
  Deprecate reordered_opaque in favor of pkt_pts/dts.

2011-01-07 - 1919fea - lavc 52.106.0 - pkt_dts
  Add pkt_dts to AVFrame, this will in the future allow multithreading decoders
  to not mess up dts.

2011-01-07 - 393cbb9 - lavc 52.105.0 - pkt_pts
  Add pkt_pts to AVFrame.

2011-01-07 - 060ec0a - lavc 52.104.0 - av_get_profile_name()
  Add av_get_profile_name to libavcodec/avcodec.h.

2010-12-27 - 0ccabee - lavfi 1.71.0 - AV_PERM_NEG_LINESIZES
  Add AV_PERM_NEG_LINESIZES in avfilter.h.

2010-12-27 - 9128ae0 - lavf 52.91.0 - av_find_best_stream()
  Add av_find_best_stream to libavformat/avformat.h.

2010-12-27 - 107a7e3 - lavf 52.90.0
  Add AVFMT_NOSTREAMS flag for formats with no streams,
  like e.g. text metadata.

2010-12-22 - 0328b9e - lavu 50.36.0 - file.h
  Add functions av_file_map() and av_file_unmap() in file.h.

2010-12-19 - 0bc55f5 - lavu 50.35.0 - error.h
  Add "not found" error codes:
  AVERROR_DEMUXER_NOT_FOUND
  AVERROR_MUXER_NOT_FOUND
  AVERROR_DECODER_NOT_FOUND
  AVERROR_ENCODER_NOT_FOUND
  AVERROR_PROTOCOL_NOT_FOUND
  AVERROR_FILTER_NOT_FOUND
  AVERROR_BSF_NOT_FOUND
  AVERROR_STREAM_NOT_FOUND

2010-12-09 - c61cdd0 - lavcore 0.16.0 - avcore.h
  Move AV_NOPTS_VALUE, AV_TIME_BASE, AV_TIME_BASE_Q symbols from
  avcodec.h to avcore.h.

2010-12-04 - 16cfc96 - lavc 52.98.0 - CODEC_CAP_NEG_LINESIZES
  Add CODEC_CAP_NEG_LINESIZES codec capability flag in avcodec.h.

2010-12-04 - bb4afa1 - lavu 50.34.0 - av_get_pix_fmt_string()
  Deprecate avcodec_pix_fmt_string() in favor of
  pixdesc.h/av_get_pix_fmt_string().

2010-12-04 - 4da12e3 - lavcore 0.15.0 - av_image_alloc()
  Add av_image_alloc() to libavcore/imgutils.h.

2010-12-02 - 037be76 - lavfi 1.67.0 - avfilter_graph_create_filter()
  Add function avfilter_graph_create_filter() in avfiltergraph.h.

2010-11-25 - 4723bc2 - lavfi 1.65.0 - avfilter_get_video_buffer_ref_from_arrays()
  Add function avfilter_get_video_buffer_ref_from_arrays() in
  avfilter.h.

2010-11-21 - 176a615 - lavcore 0.14.0 - audioconvert.h
  Add a public audio channel API in audioconvert.h, and deprecate the
  corresponding functions in libavcodec:
  avcodec_get_channel_name()
  avcodec_get_channel_layout()
  avcodec_get_channel_layout_string()
  avcodec_channel_layout_num_channels()
  and the CH_* macros defined in libavcodec/avcodec.h.

2010-11-21 - 6bfc268 - lavf 52.85.0 - avformat.h
  Add av_append_packet().

2010-11-21 - a08d918 - lavc 52.97.0 - avcodec.h
  Add av_grow_packet().

2010-11-17 - 0985e1a - lavcore 0.13.0 - parseutils.h
  Add av_parse_color() declared in libavcore/parseutils.h.

2010-11-13 - cb2c971 - lavc 52.95.0 - AVCodecContext
  Add AVCodecContext.subtitle_header and AVCodecContext.subtitle_header_size
  fields.

2010-11-13 - 5aaea02 - lavfi 1.62.0 - avfiltergraph.h
  Make avfiltergraph.h public.

2010-11-13 - 4fcbb2a - lavfi 1.61.0 - avfiltergraph.h
  Remove declarations from avfiltergraph.h for the functions:
  avfilter_graph_check_validity()
  avfilter_graph_config_links()
  avfilter_graph_config_formats()
  which are now internal.
  Use avfilter_graph_config() instead.

2010-11-08 - d2af720 - lavu 50.33.0 - eval.h
  Deprecate functions:
  av_parse_and_eval_expr(),
  av_parse_expr(),
  av_eval_expr(),
  av_free_expr(),
  in favor of the functions:
  av_expr_parse_and_eval(),
  av_expr_parse(),
  av_expr_eval(),
  av_expr_free().

2010-11-08 - 24de0ed - lavfi 1.59.0 - avfilter_free()
  Rename avfilter_destroy() to avfilter_free().
  This change breaks libavfilter API/ABI.

2010-11-07 - 1e80a0e - lavfi 1.58.0 - avfiltergraph.h
  Remove graphparser.h header, move AVFilterInOut and
  avfilter_graph_parse() declarations to libavfilter/avfiltergraph.h.

2010-11-07 - 7313132 - lavfi 1.57.0 - AVFilterInOut
  Rename field AVFilterInOut.filter to AVFilterInOut.filter_ctx.
  This change breaks libavfilter API.

2010-11-04 - 97dd1e4 - lavfi 1.56.0 - avfilter_graph_free()
  Rename avfilter_graph_destroy() to avfilter_graph_free().
  This change breaks libavfilter API/ABI.

2010-11-04 - e15aeea - lavfi 1.55.0 - avfilter_graph_alloc()
  Add avfilter_graph_alloc() to libavfilter/avfiltergraph.h.

2010-11-02 - 6f84cd1 - lavcore 0.12.0 - av_get_bits_per_sample_fmt()
  Add av_get_bits_per_sample_fmt() to libavcore/samplefmt.h and
  deprecate av_get_bits_per_sample_format().

2010-11-02 - d63e456 - lavcore 0.11.0 - samplefmt.h
  Add sample format functions in libavcore/samplefmt.h:
  av_get_sample_fmt_name(),
  av_get_sample_fmt(),
  av_get_sample_fmt_string(),
  and deprecate the corresponding libavcodec/audioconvert.h functions:
  avcodec_get_sample_fmt_name(),
  avcodec_get_sample_fmt(),
  avcodec_sample_fmt_string().

2010-11-02 - 262d1c5 - lavcore 0.10.0 - samplefmt.h
  Define enum AVSampleFormat in libavcore/samplefmt.h, deprecate enum
  SampleFormat.

2010-10-16 - 2a24df9 - lavfi 1.52.0 - avfilter_graph_config()
  Add the function avfilter_graph_config() in avfiltergraph.h.

2010-10-15 - 03700d3 - lavf 52.83.0 - metadata API
  Change demuxers to export metadata in generic format and
  muxers to accept generic format. Deprecate the public
  conversion API.

2010-10-10 - 867ae7a - lavfi 1.49.0 - AVFilterLink.time_base
  Add time_base field to AVFilterLink.

2010-09-27 - c85eef4 - lavu 50.31.0 - av_set_options_string()
  Move av_set_options_string() from libavfilter/parseutils.h to
  libavutil/opt.h.

2010-09-27 - acc0490 - lavfi 1.47.0 - AVFilterLink
  Make the AVFilterLink fields srcpad and dstpad store the pointers to
  the source and destination pads, rather than their indexes.

2010-09-27 - 372e288 - lavu 50.30.0 - av_get_token()
  Move av_get_token() from libavfilter/parseutils.h to
  libavutil/avstring.h.

2010-09-26 - 635d4ae - lsws 0.12.0 - swscale.h
  Add the functions sws_alloc_context() and sws_init_context().

2010-09-26 - 6ed0404 - lavu 50.29.0 - opt.h
  Move libavcodec/opt.h to libavutil/opt.h.

2010-09-24 - 1c1c80f - lavu 50.28.0 - av_log_set_flags()
  Default of av_log() changed due to many problems to the old no repeat
  detection. Read the docs of AV_LOG_SKIP_REPEATED in log.h before
  enabling it for your app!.

2010-09-24 - f66eb58 - lavc 52.90.0 - av_opt_show2()
  Deprecate av_opt_show() in favor or av_opt_show2().

2010-09-14 - bc6f0af - lavu 50.27.0 - av_popcount()
  Add av_popcount() to libavutil/common.h.

2010-09-08 - c6c98d0 - lavu 50.26.0 - av_get_cpu_flags()
  Add av_get_cpu_flags().

2010-09-07 - 34017fd - lavcore 0.9.0 - av_image_copy()
  Add av_image_copy().

2010-09-07 - 9686abb - lavcore 0.8.0 - av_image_copy_plane()
  Add av_image_copy_plane().

2010-09-07 - 9b7269e - lavcore 0.7.0 - imgutils.h
  Adopt hierarchical scheme for the imgutils.h function names,
  deprecate the old names.

2010-09-04 - 7160bb7 - lavu 50.25.0 - AV_CPU_FLAG_*
  Deprecate the FF_MM_* flags defined in libavcodec/avcodec.h in favor
  of the AV_CPU_FLAG_* flags defined in libavutil/cpu.h.

2010-08-26 - 5da19b5 - lavc 52.87.0 - avcodec_get_channel_layout()
  Add avcodec_get_channel_layout() in audioconvert.h.

2010-08-20 - e344336 - lavcore 0.6.0 - av_fill_image_max_pixsteps()
  Rename av_fill_image_max_pixstep() to av_fill_image_max_pixsteps().

2010-08-18 - a6ddf8b - lavcore 0.5.0 - av_fill_image_max_pixstep()
  Add av_fill_image_max_pixstep() in imgutils.h.

2010-08-17 - 4f2d2e4 - lavu 50.24.0 - AV_NE()
  Add the AV_NE macro.

2010-08-17 - ad2c950 - lavfi 1.36.0 - audio framework
  Implement AVFilterBufferRefAudioProps struct for audio properties,
  get_audio_buffer(), filter_samples() functions and related changes.

2010-08-12 - 81c1eca - lavcore 0.4.0 - av_get_image_linesize()
  Add av_get_image_linesize() in imgutils.h.

2010-08-11 - c1db7bf - lavfi 1.34.0 - AVFilterBufferRef
  Resize data and linesize arrays in AVFilterBufferRef to 8.

  This change breaks libavfilter API/ABI.

2010-08-11 - 9f08d80 - lavc 52.85.0 - av_picture_data_copy()
  Add av_picture_data_copy in avcodec.h.

2010-08-11 - 84c0386 - lavfi 1.33.0 - avfilter_open()
  Change avfilter_open() signature:
  AVFilterContext *avfilter_open(AVFilter *filter, const char *inst_name) ->
  int avfilter_open(AVFilterContext **filter_ctx, AVFilter *filter, const char *inst_name);

  This change breaks libavfilter API/ABI.

2010-08-11 - cc80caf - lavfi 1.32.0 - AVFilterBufferRef
  Add a type field to AVFilterBufferRef, and move video specific
  properties to AVFilterBufferRefVideoProps.

  This change breaks libavfilter API/ABI.

2010-08-07 - 5d4890d - lavfi 1.31.0 - AVFilterLink
  Rename AVFilterLink fields:
  AVFilterLink.srcpic    ->  AVFilterLink.src_buf
  AVFilterLink.cur_pic   ->  AVFilterLink.cur_buf
  AVFilterLink.outpic    ->  AVFilterLink.out_buf

2010-08-07 - 7fce481 - lavfi 1.30.0
  Rename functions and fields:
  avfilter_(un)ref_pic       -> avfilter_(un)ref_buffer
  avfilter_copy_picref_props -> avfilter_copy_buffer_ref_props
  AVFilterBufferRef.pic      -> AVFilterBufferRef.buffer

2010-08-07 - ecc8dad - lavfi 1.29.0 - AVFilterBufferRef
  Rename AVFilterPicRef to AVFilterBufferRef.

2010-08-07 - d54e094 - lavfi 1.28.0 - AVFilterBuffer
  Move format field from AVFilterBuffer to AVFilterPicRef.

2010-08-06 - bf176f5 - lavcore 0.3.0 - av_check_image_size()
  Deprecate avcodec_check_dimensions() in favor of the function
  av_check_image_size() defined in libavcore/imgutils.h.

2010-07-30 - 56b5e9d - lavfi 1.27.0 - AVFilterBuffer
  Increase size of the arrays AVFilterBuffer.data and
  AVFilterBuffer.linesize from 4 to 8.

  This change breaks libavfilter ABI.

2010-07-29 - e7bd48a - lavcore 0.2.0 - imgutils.h
  Add functions av_fill_image_linesizes() and
  av_fill_image_pointers(), declared in libavcore/imgutils.h.

2010-07-27 - 126b638 - lavcore 0.1.0 - parseutils.h
  Deprecate av_parse_video_frame_size() and av_parse_video_frame_rate()
  defined in libavcodec in favor of the newly added functions
  av_parse_video_size() and av_parse_video_rate() declared in
  libavcore/parseutils.h.

2010-07-23 - 4485247 - lavu 50.23.0 - mathematics.h
  Add the M_PHI constant definition.

2010-07-22 - bdab614 - lavfi 1.26.0 - media format generalization
  Add a type field to AVFilterLink.

  Change the field types:
  enum PixelFormat format   -> int format   in AVFilterBuffer
  enum PixelFormat *formats -> int *formats in AVFilterFormats
  enum PixelFormat *format  -> int format   in AVFilterLink

  Change the function signatures:
  AVFilterFormats *avfilter_make_format_list(const enum PixelFormat *pix_fmts); ->
  AVFilterFormats *avfilter_make_format_list(const int *fmts);

  int avfilter_add_colorspace(AVFilterFormats **avff, enum PixelFormat pix_fmt); ->
  int avfilter_add_format    (AVFilterFormats **avff, int fmt);

  AVFilterFormats *avfilter_all_colorspaces(void); ->
  AVFilterFormats *avfilter_all_formats    (enum AVMediaType type);

  This change breaks libavfilter API/ABI.

2010-07-21 - aac6ca6 - lavcore 0.0.0
  Add libavcore.

2010-07-17 - b5c582f - lavfi 1.25.0 - AVFilterBuffer
  Remove w and h fields from AVFilterBuffer.

2010-07-17 - f0d77b2 - lavfi 1.24.0 - AVFilterBuffer
  Rename AVFilterPic to AVFilterBuffer.

2010-07-17 - 57fe80f - lavf 52.74.0 - url_fskip()
  Make url_fskip() return an int error code instead of void.

2010-07-11 - 23940f1 - lavc 52.83.0
  Add AVCodecContext.lpc_type and AVCodecContext.lpc_passes fields.
  Add AVLPCType enum.
  Deprecate AVCodecContext.use_lpc.

2010-07-11 - e1d7c88 - lavc 52.82.0 - avsubtitle_free()
  Add a function for free the contents of a AVSubtitle generated by
  avcodec_decode_subtitle.

2010-07-11 - b91d08f - lavu 50.22.0 - bswap.h and intreadwrite.h
  Make the bswap.h and intreadwrite.h API public.

2010-07-08 - ce1cd1c - lavu 50.21.0 - pixdesc.h
  Rename read/write_line() to av_read/write_image_line().

2010-07-07 - 4d508e4 - lavfi 1.21.0 - avfilter_copy_picref_props()
  Add avfilter_copy_picref_props().

2010-07-03 - 2d525ef - lavc 52.79.0
  Add FF_COMPLIANCE_UNOFFICIAL and change all instances of
  FF_COMPLIANCE_INOFFICIAL to use FF_COMPLIANCE_UNOFFICIAL.

2010-07-02 - 89eec74 - lavu 50.20.0 - lfg.h
  Export av_lfg_init(), av_lfg_get(), av_mlfg_get(), and av_bmg_get() through
  lfg.h.

2010-06-28 - a52e2c3 - lavfi 1.20.1 - av_parse_color()
  Extend av_parse_color() syntax, make it accept an alpha value specifier and
  set the alpha value to 255 by default.

2010-06-22 - 735cf6b - lavf 52.71.0 - URLProtocol.priv_data_size, priv_data_class
  Add priv_data_size and priv_data_class to URLProtocol.

2010-06-22 - ffbb289 - lavf 52.70.0 - url_alloc(), url_connect()
  Add url_alloc() and url_connect().

2010-06-22 - 9b07a2d - lavf 52.69.0 - av_register_protocol2()
  Add av_register_protocol2(), deprecating av_register_protocol().

2010-06-09 - 65db058 - lavu 50.19.0 - av_compare_mod()
  Add av_compare_mod() to libavutil/mathematics.h.

2010-06-05 - 0b99215 - lavu 50.18.0 - eval API
  Make the eval API public.

2010-06-04 - 31878fc - lavu 50.17.0 - AV_BASE64_SIZE
  Add AV_BASE64_SIZE() macro.

2010-06-02 - 7e566bb - lavc 52.73.0 - av_get_codec_tag_string()
  Add av_get_codec_tag_string().


-------- 8< --------- FFmpeg 0.6 was cut here -------- 8< ---------

2010-06-01 - 2b99142 - lsws 0.11.0 - convertPalette API
  Add sws_convertPalette8ToPacked32() and sws_convertPalette8ToPacked24().

2010-05-26 - 93ebfee - lavc 52.72.0 - CODEC_CAP_EXPERIMENTAL
  Add CODEC_CAP_EXPERIMENTAL flag.
  NOTE: this was backported to 0.6

2010-05-23 - 9977863 - lavu 50.16.0 - av_get_random_seed()
  Add av_get_random_seed().

2010-05-18 - 796ac23 - lavf 52.63.0 - AVFMT_FLAG_RTP_HINT
  Add AVFMT_FLAG_RTP_HINT as possible value for AVFormatContext.flags.
  NOTE: this was backported to 0.6

2010-05-09 - b6bc205 - lavfi 1.20.0 - AVFilterPicRef
  Add interlaced and top_field_first fields to AVFilterPicRef.

2010-05-01 - 8e2ee18 - lavf 52.62.0 - probe function
  Add av_probe_input_format2 to API, it allows ignoring probe
  results below given score and returns the actual probe score.

2010-04-01 - 3dd6180 - lavf 52.61.0 - metadata API
  Add a flag for av_metadata_set2() to disable overwriting of
  existing tags.

2010-04-01 - 0fb49b5 - lavc 52.66.0
  Add avcodec_get_edge_width().

2010-03-31 - d103218 - lavc 52.65.0
  Add avcodec_copy_context().

2010-03-31 - 1a70d12 - lavf 52.60.0 - av_match_ext()
  Make av_match_ext() public.

2010-03-31 - 1149150 - lavu 50.14.0 - AVMediaType
  Move AVMediaType enum from libavcodec to libavutil.

2010-03-31 - 72415b2 - lavc 52.64.0 - AVMediaType
  Define AVMediaType enum, and use it instead of enum CodecType, which
  is deprecated and will be dropped at the next major bump.

2010-03-25 - 8795823 - lavu 50.13.0 - av_strerror()
  Implement av_strerror().

2010-03-23 - e1484eb - lavc 52.60.0 - av_dct_init()
  Support DCT-I and DST-I.

2010-03-15 - b8819c8 - lavf 52.56.0 - AVFormatContext.start_time_realtime
  Add AVFormatContext.start_time_realtime field.

2010-03-13 - 5bb5c1d - lavfi 1.18.0 - AVFilterPicRef.pos
  Add AVFilterPicRef.pos field.

2010-03-13 - 60c144f - lavu 50.12.0 - error.h
  Move error code definitions from libavcodec/avcodec.h to
  the new public header libavutil/error.h.

2010-03-07 - c709483 - lavc 52.56.0 - avfft.h
  Add public FFT interface.

2010-03-06 - ac6ef86 - lavu 50.11.0 - av_stristr()
  Add av_stristr().

2010-03-03 - 4b83fc0 - lavu 50.10.0 - av_tree_enumerate()
  Add av_tree_enumerate().

2010-02-07 - b687c1a - lavu 50.9.0 - av_compare_ts()
  Add av_compare_ts().

2010-02-05 - 3f3dc76 - lsws 0.10.0 - sws_getCoefficients()
  Add sws_getCoefficients().

2010-02-01 - ca76a11 - lavf 52.50.0 - metadata API
  Add a list of generic tag names, change 'author' -> 'artist',
  'year' -> 'date'.

2010-01-30 - 80a07f6 - lavu 50.8.0 - av_get_pix_fmt()
  Add av_get_pix_fmt().

2010-01-21 - 01cc47d - lsws 0.9.0 - sws_scale()
  Change constness attributes of sws_scale() parameters.

2010-01-10 - 3fb8e77 - lavfi 1.15.0 - avfilter_graph_config_links()
  Add a log_ctx parameter to avfilter_graph_config_links().

2010-01-07 - 8e9767f - lsws 0.8.0 - sws_isSupported{In,Out}put()
  Add sws_isSupportedInput() and sws_isSupportedOutput() functions.

2010-01-06 - c1d662f - lavfi 1.14.0 - avfilter_add_colorspace()
  Change the avfilter_add_colorspace() signature, make it accept an
  (AVFilterFormats **) rather than an (AVFilterFormats *) as before.

2010-01-03 - 4fd1f18 - lavfi 1.13.0 - avfilter_add_colorspace()
  Add avfilter_add_colorspace().

2010-01-02 - 8eb631f - lavf 52.46.0 - av_match_ext()
  Add av_match_ext(), it should be used in place of match_ext().

2010-01-01 - a1f547b - lavf 52.45.0 - av_guess_format()
  Add av_guess_format(), it should be used in place of guess_format().

2009-12-13 - a181981 - lavf 52.43.0 - metadata API
  Add av_metadata_set2(), AV_METADATA_DONT_STRDUP_KEY and
  AV_METADATA_DONT_STRDUP_VAL.

2009-12-13 - 277c733 - lavu 50.7.0 - avstring.h API
  Add av_d2str().

2009-12-13 - 02b398e - lavc 52.42.0 - AVStream
  Add avg_frame_rate.

2009-12-12 - 3ba69a1 - lavu 50.6.0 - av_bmg_next()
  Introduce the av_bmg_next() function.

2009-12-05 - a13a543 - lavfi 1.12.0 - avfilter_draw_slice()
  Add a slice_dir parameter to avfilter_draw_slice().

2009-11-26 - 4cc3f6a - lavfi 1.11.0 - AVFilter
  Remove the next field from AVFilter, this is not anymore required.

2009-11-25 - 1433c4a - lavfi 1.10.0 - avfilter_next()
  Introduce the avfilter_next() function.

2009-11-25 - 86a60fa - lavfi 1.9.0 - avfilter_register()
  Change the signature of avfilter_register() to make it return an
  int. This is required since now the registration operation may fail.

2009-11-25 - 74a0059 - lavu 50.5.0 - pixdesc.h API
  Make the pixdesc.h API public.

2009-10-27 - 243110f - lavfi 1.5.0 - AVFilter.next
  Add a next field to AVFilter, this is used for simplifying the
  registration and management of the registered filters.

2009-10-23 - cccd292 - lavfi 1.4.1 - AVFilter.description
  Add a description field to AVFilter.

2009-10-19 - 6b5dc05 - lavfi 1.3.0 - avfilter_make_format_list()
  Change the interface of avfilter_make_format_list() from
  avfilter_make_format_list(int n, ...) to
  avfilter_make_format_list(enum PixelFormat *pix_fmts).

2009-10-18 - 0eb4ff9 - lavfi 1.0.0 - avfilter_get_video_buffer()
  Make avfilter_get_video_buffer() recursive and add the w and h
  parameters to it.

2009-10-07 - 46c40e4 - lavfi 0.5.1 - AVFilterPic
  Add w and h fields to AVFilterPic.

2009-06-22 - 92400be - lavf 52.34.1 - AVFormatContext.packet_size
  This is now an unsigned int instead of a signed int.

2009-06-19 - a4276ba - lavc 52.32.0 - AVSubtitle.pts
  Add a pts field to AVSubtitle which gives the subtitle packet pts
  in AV_TIME_BASE. Some subtitle de-/encoders (e.g. XSUB) will
  not work right without this.

2009-06-03 - 8f3f2e0 - lavc 52.30.2 - AV_PKT_FLAG_KEY
  PKT_FLAG_KEY has been deprecated and will be dropped at the next
  major version. Use AV_PKT_FLAG_KEY instead.

2009-06-01 - f988ce6 - lavc 52.30.0 - av_lockmgr_register()
  av_lockmgr_register() can be used to register a callback function
  that lavc (and in the future, libraries that depend on lavc) can use
  to implement mutexes. The application should provide a callback function
  that implements the AV_LOCK_* operations described in avcodec.h.
  When the lock manager is registered, FFmpeg is guaranteed to behave
  correctly in a multi-threaded application.

2009-04-30 - ce1d9c8 - lavc 52.28.0 - av_free_packet()
  av_free_packet() is no longer an inline function. It is now exported.

2009-04-11 - 80d403f - lavc 52.25.0 - deprecate av_destruct_packet_nofree()
  Please use NULL instead. This has been supported since r16506
  (lavf > 52.23.1, lavc > 52.10.0).

2009-04-07 - 7a00bba - lavc 52.23.0 - avcodec_decode_video/audio/subtitle
  The old decoding functions are deprecated, all new code should use the
  new functions avcodec_decode_video2(), avcodec_decode_audio3() and
  avcodec_decode_subtitle2(). These new functions take an AVPacket *pkt
  argument instead of a const uint8_t *buf / int buf_size pair.

2009-04-03 - 7b09db3 - lavu 50.3.0 - av_fifo_space()
  Introduce the av_fifo_space() function.

2009-04-02 - fabd246 - lavc 52.23.0 - AVPacket
  Move AVPacket declaration from libavformat/avformat.h to
  libavcodec/avcodec.h.

2009-03-22 - 6e08ca9 - lavu 50.2.0 - RGB32 pixel formats
  Convert the pixel formats PIX_FMT_ARGB, PIX_FMT_RGBA, PIX_FMT_ABGR,
  PIX_FMT_BGRA, which were defined as macros, into enum PixelFormat values.
  Conversely PIX_FMT_RGB32, PIX_FMT_RGB32_1, PIX_FMT_BGR32 and
  PIX_FMT_BGR32_1 are now macros.
  avcodec_get_pix_fmt() now recognizes the "rgb32" and "bgr32" aliases.
  Re-sort the enum PixelFormat list accordingly.
  This change breaks API/ABI backward compatibility.

2009-03-22 - f82674e - lavu 50.1.0 - PIX_FMT_RGB5X5 endian variants
  Add the enum PixelFormat values:
  PIX_FMT_RGB565BE, PIX_FMT_RGB565LE, PIX_FMT_RGB555BE, PIX_FMT_RGB555LE,
  PIX_FMT_BGR565BE, PIX_FMT_BGR565LE, PIX_FMT_BGR555BE, PIX_FMT_BGR555LE.

2009-03-21 - ee6624e - lavu 50.0.0  - av_random*
  The Mersenne Twister PRNG implemented through the av_random* functions
  was removed. Use the lagged Fibonacci PRNG through the av_lfg* functions
  instead.

2009-03-08 - 41dd680 - lavu 50.0.0  - AVFifoBuffer
  av_fifo_init, av_fifo_read, av_fifo_write and av_fifo_realloc were dropped
  and replaced by av_fifo_alloc, av_fifo_generic_read, av_fifo_generic_write
  and av_fifo_realloc2.
  In addition, the order of the function arguments of av_fifo_generic_read
  was changed to match av_fifo_generic_write.
  The AVFifoBuffer/struct AVFifoBuffer may only be used in an opaque way by
  applications, they may not use sizeof() or directly access members.

2009-03-01 - ec26457 - lavf 52.31.0 - Generic metadata API
  Introduce a new metadata API (see av_metadata_get() and friends).
  The old API is now deprecated and should not be used anymore. This especially
  includes the following structure fields:
    - AVFormatContext.title
    - AVFormatContext.author
    - AVFormatContext.copyright
    - AVFormatContext.comment
    - AVFormatContext.album
    - AVFormatContext.year
    - AVFormatContext.track
    - AVFormatContext.genre
    - AVStream.language
    - AVStream.filename
    - AVProgram.provider_name
    - AVProgram.name
    - AVChapter.title<|MERGE_RESOLUTION|>--- conflicted
+++ resolved
@@ -15,14 +15,10 @@
 
 API changes, most recent first:
 
-<<<<<<< HEAD
+2018-02-xx - xxxxxxx - lavfi 7.12.100 - avfilter.h
+  Add AVFilterContext.extra_hw_frames.
+
 2018-02-xx - xxxxxxx - lavc 58.11.100 - avcodec.h
-=======
-2018-02-xx - xxxxxxx - lavfi 7.1.0 - avfilter.h
-  Add AVFilterContext.extra_hw_frames.
-
-2018-02-xx - xxxxxxx - lavc 58.9.0 - avcodec.h
->>>>>>> 6d86cef0
   Add AVCodecContext.extra_hw_frames.
 
 2018-02-06 - 0fd475704e - lavd 58.1.100 - avdevice.h
