--- conflicted
+++ resolved
@@ -51,12 +51,8 @@
     int http_code;
     /* Used if "Transfer-Encoding: chunked" otherwise -1. */
     int64_t chunksize;
-<<<<<<< HEAD
     char *content_type;
-    int64_t off, filesize, req_end_offset;
-=======
     int64_t off, end_off, filesize;
->>>>>>> 2ec33d27
     char *location;
     HTTPAuthState auth_state;
     HTTPAuthState proxy_auth_state;
@@ -119,11 +115,7 @@
 {"send_expect_100", "Force sending an Expect: 100-continue header for POST", OFFSET(send_expect_100), AV_OPT_TYPE_INT, {.i64 = 0}, 0, 1, E },
 {"location", "The actual location of the data received", OFFSET(location), AV_OPT_TYPE_STRING, { 0 }, 0, 0, D|E },
 {"offset", "initial byte offset", OFFSET(off), AV_OPT_TYPE_INT64, {.i64 = 0}, 0, INT64_MAX, D },
-<<<<<<< HEAD
-{"end_offset", "try to limit the request to bytes preceding this offset", OFFSET(req_end_offset), AV_OPT_TYPE_INT64, {.i64 = 0}, 0, INT64_MAX, D },
-=======
 {"end_offset", "try to limit the request to bytes preceding this offset", OFFSET(end_off), AV_OPT_TYPE_INT64, {.i64 = 0}, 0, INT64_MAX, D },
->>>>>>> 2ec33d27
 {NULL}
 };
 #define HTTP_CLASS(flavor)\
@@ -715,21 +707,12 @@
     // Note: we send this on purpose even when s->off is 0 when we're probing,
     // since it allows us to detect more reliably if a (non-conforming)
     // server supports seeking by analysing the reply headers.
-<<<<<<< HEAD
-    if (!has_header(s->headers, "\r\nRange: ") && !post && (s->off > 0 || s->req_end_offset || s->seekable == -1)) {
-        len += av_strlcatf(headers + len, sizeof(headers) - len,
-                           "Range: bytes=%"PRId64"-", s->off);
-        if (s->req_end_offset)
-            len += av_strlcatf(headers + len, sizeof(headers) - len,
-                               "%"PRId64, s->req_end_offset - 1);
-=======
-    if (!has_header(s->headers, "\r\nRange: ") && !post) {
+    if (!has_header(s->headers, "\r\nRange: ") && !post && (s->off > 0 || s->end_off || s->seekable == -1)) {
         len += av_strlcatf(headers + len, sizeof(headers) - len,
                            "Range: bytes=%"PRId64"-", s->off);
         if (s->end_off)
             len += av_strlcatf(headers + len, sizeof(headers) - len,
                                "%"PRId64, s->end_off - 1);
->>>>>>> 2ec33d27
         len += av_strlcpy(headers + len, "\r\n",
                           sizeof(headers) - len);
     }
