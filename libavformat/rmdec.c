--- conflicted
+++ resolved
@@ -303,22 +303,16 @@
     return 0;
 }
 
-<<<<<<< HEAD
-int
-ff_rm_read_mdpr_codecdata (AVFormatContext *s, AVIOContext *pb,
-                           AVStream *st, RMStream *rst, int codec_data_size, const uint8_t *mime)
-=======
 int ff_rm_read_mdpr_codecdata(AVFormatContext *s, AVIOContext *pb,
                               AVStream *st, RMStream *rst,
-                              unsigned int codec_data_size)
->>>>>>> 1c77ead1
+                              unsigned int codec_data_size, const uint8_t *mime)
 {
     unsigned int v;
     int size;
     int64_t codec_pos;
     int ret;
 
-    if (codec_data_size < 0)
+    if (codec_data_size > INT_MAX)
         return AVERROR_INVALIDDATA;
 
     avpriv_set_pts_info(st, 64, 1, 1000);
