--- conflicted
+++ resolved
@@ -294,14 +294,9 @@
             av_dict_set(&opts, "buffer_size", buf, 0);
             ff_url_join(url, sizeof(url), "rtp", NULL, host, localport, NULL);
             av_log(s, AV_LOG_TRACE, "Opening: %s", url);
-<<<<<<< HEAD
             ret = ffurl_open_whitelist(&rtsp_st->rtp_handle, url, AVIO_FLAG_READ_WRITE,
                                        &s->interrupt_callback, &opts,
-                                       s->protocol_whitelist, s->protocol_blacklist);
-=======
-            ret = ffurl_open(&rtsp_st->rtp_handle, url, AVIO_FLAG_READ_WRITE,
-                             &s->interrupt_callback, &opts, rt->protocols, NULL);
->>>>>>> fab8156b
+                                       s->protocol_whitelist, s->protocol_blacklist, NULL);
             av_dict_free(&opts);
             if (ret)
                 localport += 2;
@@ -668,14 +663,9 @@
     ff_url_join(tcpname, sizeof(tcpname), lower_proto, NULL, host, port,
                 "?listen&listen_timeout=%d", rt->initial_timeout * 1000);
 
-<<<<<<< HEAD
     if (ret = ffurl_open_whitelist(&rt->rtsp_hd, tcpname, AVIO_FLAG_READ_WRITE,
                                    &s->interrupt_callback, NULL,
-                                   s->protocol_whitelist, s->protocol_blacklist)) {
-=======
-    if (ret = ffurl_open(&rt->rtsp_hd, tcpname, AVIO_FLAG_READ_WRITE,
-                         &s->interrupt_callback, NULL, rt->protocols, NULL)) {
->>>>>>> fab8156b
+                                   s->protocol_whitelist, s->protocol_blacklist, NULL)) {
         av_log(s, AV_LOG_ERROR, "Unable to open RTSP for listening\n");
         return ret;
     }
