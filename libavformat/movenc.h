/*
 * MOV, 3GP, MP4 muxer
 * Copyright (c) 2003 Thomas Raivio
 * Copyright (c) 2004 Gildas Bazin <gbazin at videolan dot org>
 * Copyright (c) 2009 Baptiste Coudurier <baptiste dot coudurier at gmail dot com>
 *
 * This file is part of FFmpeg.
 *
 * FFmpeg is free software; you can redistribute it and/or
 * modify it under the terms of the GNU Lesser General Public
 * License as published by the Free Software Foundation; either
 * version 2.1 of the License, or (at your option) any later version.
 *
 * FFmpeg is distributed in the hope that it will be useful,
 * but WITHOUT ANY WARRANTY; without even the implied warranty of
 * MERCHANTABILITY or FITNESS FOR A PARTICULAR PURPOSE.  See the GNU
 * Lesser General Public License for more details.
 *
 * You should have received a copy of the GNU Lesser General Public
 * License along with FFmpeg; if not, write to the Free Software
 * Foundation, Inc., 51 Franklin Street, Fifth Floor, Boston, MA 02110-1301 USA
 */

#ifndef AVFORMAT_MOVENC_H
#define AVFORMAT_MOVENC_H

#include "avformat.h"

#define MOV_INDEX_CLUSTER_SIZE 16384
#define MOV_TIMESCALE 1000

#define RTP_MAX_PACKET_SIZE 1450

#define MODE_MP4  0x01
#define MODE_MOV  0x02
#define MODE_3GP  0x04
#define MODE_PSP  0x08 // example working PSP command line:
// ffmpeg -i testinput.avi  -f psp -r 14.985 -s 320x240 -b 768 -ar 24000 -ab 32 M4V00001.MP4
#define MODE_3G2  0x10
#define MODE_IPOD 0x20
#define MODE_ISM  0x40

typedef struct MOVIentry {
    uint64_t     pos;
    int64_t      dts;
    unsigned int size;
    unsigned int samplesInChunk;
    unsigned int chunkNum;              ///< Chunk number if the current entry is a chunk start otherwise 0
    unsigned int entries;
    int          cts;
#define MOV_SYNC_SAMPLE         0x0001
#define MOV_PARTIAL_SYNC_SAMPLE 0x0002
    uint32_t     flags;
    uint8_t      *data;
} MOVIentry;

typedef struct HintSample {
    uint8_t *data;
    int size;
    int sample_number;
    int offset;
    int own_data;
} HintSample;

typedef struct {
    int size;
    int len;
    HintSample *samples;
} HintSampleQueue;

typedef struct {
    int64_t offset;
    int64_t time;
    int64_t duration;
    int64_t tfrf_offset;
} MOVFragmentInfo;

typedef struct MOVIndex {
    int         mode;
    int         entry;
    unsigned    timescale;
    uint64_t    time;
    int64_t     trackDuration;
    long        sampleCount;
    long        sampleSize;
    long        chunkCount;
    int         hasKeyframes;
#define MOV_TRACK_CTTS         0x0001
#define MOV_TRACK_STPS         0x0002
    uint32_t    flags;
    int         language;
    int         trackID;
    int         tag; ///< stsd fourcc
    AVCodecContext *enc;

    int         vosLen;
    uint8_t     *vosData;
    int         cluster_write_index;
    MOVIentry   *cluster;
    int         audio_vbr;
    int         height; ///< active picture (w/o VBI) height for D-10/IMX
    uint32_t    tref_tag;
    int         tref_id; ///< trackID of the referenced track
<<<<<<< HEAD
    uint32_t    trex_flags;
    int         trex_size;
=======
    int64_t     start_dts;
>>>>>>> d78bb1a4

    int         hint_track;   ///< the track that hints this track, -1 if no hint track is set
    int         src_track;    ///< the track that this hint track describes
    AVFormatContext *rtp_ctx; ///< the format context for the hinting rtp muxer
    uint32_t    prev_rtp_ts;
    int64_t     cur_rtp_ts_unwrapped;
    uint32_t    max_packet_size;
    int64_t     base_data_offset_pos;

    int64_t     default_duration;
    uint32_t    default_sample_flags;
    uint32_t    default_size;

    HintSampleQueue sample_queue;

    AVIOContext *mdat_buf;
    int64_t     moof_size_offset;
    int64_t     data_offset;
    int64_t     frag_start;
    int64_t     tfrf_offset;

    int         nb_frag_info;
    MOVFragmentInfo *frag_info;
} MOVTrack;

typedef struct MOVMuxContext {
    const AVClass *av_class;
    int     mode;
    int64_t time;
    int     nb_streams;
    int     chapter_track; ///< qt chapter track number
    int64_t mdat_pos;
    uint64_t mdat_size;
    MOVTrack *tracks;
    int fragments;
    int frag_seq_num;

    int flags;
    int rtp_flags;
    int reserved_moov_size;
    int64_t reserved_moov_pos;
    int max_fragment_duration;
    int max_fragment_size;

    int iods_skip;
    int iods_video_profile;
    int iods_audio_profile;

    int fragments;
    int max_fragment_duration;
    int max_fragment_size;
    int ism_lookahead;
} MOVMuxContext;

#define FF_MOV_FLAG_RTP_HINT 1
#define FF_MOV_FLAG_FRAGMENT 2
#define FF_MOV_FLAG_EMPTY_MOOV 4
#define FF_MOV_FLAG_FRAG_KEYFRAME 8
#define FF_MOV_FLAG_SEPARATE_MOOF 16
#define FF_MOV_FLAG_FRAG_CUSTOM 32

int ff_mov_write_packet(AVFormatContext *s, AVPacket *pkt);

int ff_mov_init_hinting(AVFormatContext *s, int index, int src_index);
int ff_mov_add_hinted_packet(AVFormatContext *s, AVPacket *pkt,
                             int track_index, int sample,
                             uint8_t *sample_data, int sample_size);
void ff_mov_close_hinting(MOVTrack *track);

#endif /* AVFORMAT_MOVENC_H */<|MERGE_RESOLUTION|>--- conflicted
+++ resolved
@@ -51,7 +51,6 @@
 #define MOV_SYNC_SAMPLE         0x0001
 #define MOV_PARTIAL_SYNC_SAMPLE 0x0002
     uint32_t     flags;
-    uint8_t      *data;
 } MOVIentry;
 
 typedef struct HintSample {
@@ -95,18 +94,12 @@
 
     int         vosLen;
     uint8_t     *vosData;
-    int         cluster_write_index;
     MOVIentry   *cluster;
     int         audio_vbr;
     int         height; ///< active picture (w/o VBI) height for D-10/IMX
     uint32_t    tref_tag;
     int         tref_id; ///< trackID of the referenced track
-<<<<<<< HEAD
-    uint32_t    trex_flags;
-    int         trex_size;
-=======
     int64_t     start_dts;
->>>>>>> d78bb1a4
 
     int         hint_track;   ///< the track that hints this track, -1 if no hint track is set
     int         src_track;    ///< the track that this hint track describes
@@ -114,7 +107,6 @@
     uint32_t    prev_rtp_ts;
     int64_t     cur_rtp_ts_unwrapped;
     uint32_t    max_packet_size;
-    int64_t     base_data_offset_pos;
 
     int64_t     default_duration;
     uint32_t    default_sample_flags;
@@ -141,15 +133,11 @@
     int64_t mdat_pos;
     uint64_t mdat_size;
     MOVTrack *tracks;
-    int fragments;
-    int frag_seq_num;
 
     int flags;
     int rtp_flags;
     int reserved_moov_size;
     int64_t reserved_moov_pos;
-    int max_fragment_duration;
-    int max_fragment_size;
 
     int iods_skip;
     int iods_video_profile;
