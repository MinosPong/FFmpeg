/*
 * MP3 muxer
 * Copyright (c) 2003 Fabrice Bellard
 *
 * This file is part of FFmpeg.
 *
 * FFmpeg is free software; you can redistribute it and/or
 * modify it under the terms of the GNU Lesser General Public
 * License as published by the Free Software Foundation; either
 * version 2.1 of the License, or (at your option) any later version.
 *
 * FFmpeg is distributed in the hope that it will be useful,
 * but WITHOUT ANY WARRANTY; without even the implied warranty of
 * MERCHANTABILITY or FITNESS FOR A PARTICULAR PURPOSE.  See the GNU
 * Lesser General Public License for more details.
 *
 * You should have received a copy of the GNU Lesser General Public
 * License along with FFmpeg; if not, write to the Free Software
 * Foundation, Inc., 51 Franklin Street, Fifth Floor, Boston, MA 02110-1301 USA
 */

#include "avformat.h"
#include "avio_internal.h"
#include "id3v1.h"
#include "id3v2.h"
#include "rawenc.h"
#include "libavutil/avstring.h"
#include "libavcodec/mpegaudio.h"
#include "libavcodec/mpegaudiodata.h"
#include "libavcodec/mpegaudiodecheader.h"
#include "libavutil/intreadwrite.h"
#include "libavutil/opt.h"
#include "libavcodec/mpegaudio.h"
#include "libavcodec/mpegaudiodata.h"
#include "libavcodec/mpegaudiodecheader.h"
#include "libavformat/avio_internal.h"
#include "libavutil/dict.h"
#include "libavutil/avassert.h"

static int id3v1_set_string(AVFormatContext *s, const char *key,
                            uint8_t *buf, int buf_size)
{
    AVDictionaryEntry *tag;
    if ((tag = av_dict_get(s->metadata, key, NULL, 0)))
        av_strlcpy(buf, tag->value, buf_size);
    return !!tag;
}

static int id3v1_create_tag(AVFormatContext *s, uint8_t *buf)
{
    AVDictionaryEntry *tag;
    int i, count = 0;

    memset(buf, 0, ID3v1_TAG_SIZE); /* fail safe */
    buf[0] = 'T';
    buf[1] = 'A';
    buf[2] = 'G';
    /* we knowingly overspecify each tag length by one byte to compensate for the mandatory null byte added by av_strlcpy */
    count += id3v1_set_string(s, "TIT2",    buf +  3, 30 + 1);       //title
    count += id3v1_set_string(s, "TPE1",    buf + 33, 30 + 1);       //author|artist
    count += id3v1_set_string(s, "TALB",    buf + 63, 30 + 1);       //album
    count += id3v1_set_string(s, "TDRL",    buf + 93,  4 + 1);       //date
    count += id3v1_set_string(s, "comment", buf + 97, 30 + 1);
    if ((tag = av_dict_get(s->metadata, "TRCK", NULL, 0))) { //track
        buf[125] = 0;
        buf[126] = atoi(tag->value);
        count++;
    }
    buf[127] = 0xFF; /* default to unknown genre */
    if ((tag = av_dict_get(s->metadata, "TCON", NULL, 0))) { //genre
        for(i = 0; i <= ID3v1_GENRE_MAX; i++) {
            if (!av_strcasecmp(tag->value, ff_id3v1_genre_str[i])) {
                buf[127] = i;
                count++;
                break;
            }
        }
    }
    return count;
}

#define XING_NUM_BAGS 400
#define XING_TOC_SIZE 100
// maximum size of the xing frame: offset/Xing/flags/frames/size/TOC
#define XING_MAX_SIZE (32 + 4 + 4 + 4 + 4 + XING_TOC_SIZE)

typedef struct MP3Context {
    const AVClass *class;
    ID3v2EncContext id3;
    int id3v2_version;
    int write_id3v1;

    /* xing header */
    int64_t xing_offset;
    int32_t frames;
    int32_t size;
    uint32_t want;
    uint32_t seen;
    uint32_t pos;
    uint64_t bag[XING_NUM_BAGS];
    int initial_bitrate;
    int has_variable_bitrate;

    /* index of the audio stream */
    int audio_stream_idx;
    /* number of attached pictures we still need to write */
    int pics_to_write;

    /* audio packets are queued here until we get all the attached pictures */
    AVPacketList *queue, *queue_end;
} MP3Context;

static const uint8_t xing_offtbl[2][2] = {{32, 17}, {17, 9}};

/*
 * Write an empty XING header and initialize respective data.
 */
static int mp3_write_xing(AVFormatContext *s)
{
    MP3Context       *mp3 = s->priv_data;
    AVCodecContext *codec = s->streams[mp3->audio_stream_idx]->codec;
<<<<<<< HEAD
    int              bitrate_idx;
    int              best_bitrate_idx = -1;
    int              best_bitrate_error= INT_MAX;
    int              xing_offset;
    int32_t          header, mask;
    MPADecodeHeader  c;
    int              srate_idx, ver = 0, i, channels;
    int              needed;
    const char      *vendor = (codec->flags & CODEC_FLAG_BITEXACT) ? "Lavf" : LIBAVFORMAT_IDENT;
=======
    int32_t        header;
    MPADecodeHeader  mpah;
    int srate_idx, i, channels;
    int bitrate_idx;
    int best_bitrate_idx;
    int best_bitrate_error = INT_MAX;
    int xing_offset;
    int ver = 0;
    int lsf, bytes_needed;
>>>>>>> 3938b676

    if (!s->pb->seekable)
        return 0;

    for (i = 0; i < FF_ARRAY_ELEMS(avpriv_mpa_freq_tab); i++) {
        const uint16_t base_freq = avpriv_mpa_freq_tab[i];

        if      (codec->sample_rate == base_freq)     ver = 0x3; // MPEG 1
        else if (codec->sample_rate == base_freq / 2) ver = 0x2; // MPEG 2
        else if (codec->sample_rate == base_freq / 4) ver = 0x0; // MPEG 2.5
        else continue;

        srate_idx = i;
        break;
    }
    if (i == FF_ARRAY_ELEMS(avpriv_mpa_freq_tab)) {
        av_log(s, AV_LOG_WARNING, "Unsupported sample rate, not writing Xing header.\n");
        return -1;
    }

    switch (codec->channels) {
    case 1:  channels = MPA_MONO;                                          break;
    case 2:  channels = MPA_STEREO;                                        break;
    default: av_log(s, AV_LOG_WARNING, "Unsupported number of channels, "
                    "not writing Xing header.\n");
             return -1;
    }

    /* dummy MPEG audio header */
    header  =  0xffU                                 << 24; // sync
    header |= (0x7 << 5 | ver << 3 | 0x1 << 1 | 0x1) << 16; // sync/audio-version/layer 3/no crc*/
<<<<<<< HEAD
    header |= (srate_idx << 2) <<  8;
    header |= channels << 6;
=======
    header |= (srate_idx << 2) << 8;
    header |= channels << 6;

    lsf = !((header & (1 << 20) && header & (1 << 19)));

    xing_offset  = xing_offtbl[ver != 3][channels == 1];
    bytes_needed = 4              // header
                 + xing_offset
                 + 4              // xing tag
                 + 4              // frames/size/toc flags
                 + 4              // frames
                 + 4              // size
                 + XING_TOC_SIZE; // toc

    for (bitrate_idx = 1; bitrate_idx < 15; bitrate_idx++) {
        int bit_rate = 1000 * avpriv_mpa_bitrate_tab[lsf][3 - 1][bitrate_idx];
        int error    = FFABS(bit_rate - codec->bit_rate);

        if (error < best_bitrate_error){
            best_bitrate_error = error;
            best_bitrate_idx   = bitrate_idx;
        }
    }

    for (bitrate_idx = best_bitrate_idx; bitrate_idx < 15; bitrate_idx++) {
        int32_t mask = bitrate_idx << (4 + 8);
        header |= mask;

        avpriv_mpegaudio_decode_header(&mpah, header);

        if (bytes_needed <= mpah.frame_size)
            break;

        header &= ~mask;
    }

    avio_wb32(s->pb, header);
>>>>>>> 3938b676

    for (bitrate_idx=1; bitrate_idx<15; bitrate_idx++) {
        int error;
        avpriv_mpegaudio_decode_header(&c, header | (bitrate_idx << (4+8)));
        error= FFABS(c.bit_rate - codec->bit_rate);
        if(error < best_bitrate_error){
            best_bitrate_error= error;
            best_bitrate_idx  = bitrate_idx;
        }
    }
    av_assert0(best_bitrate_idx >= 0);

    for (bitrate_idx= best_bitrate_idx;; bitrate_idx++) {
        if (15 == bitrate_idx)
            return -1;
        mask = bitrate_idx << (4+8);
        header |= mask;
        avpriv_mpegaudio_decode_header(&c, header);
        xing_offset=xing_offtbl[c.lsf == 1][c.nb_channels == 1];
        needed = 4              // header
               + xing_offset
               + 4              // xing tag
               + 4              // frames/size/toc flags
               + 4              // frames
               + 4              // size
               + XING_TOC_SIZE   // toc
               + 24
               ;

        if (needed <= c.frame_size)
            break;
        header &= ~mask;
    }

    avio_wb32(s->pb, header);

    ffio_fill(s->pb, 0, xing_offset);
    mp3->xing_offset = avio_tell(s->pb);
    ffio_wfourcc(s->pb, "Xing");
    avio_wb32(s->pb, 0x01 | 0x02 | 0x04);  // frames / size / TOC

    mp3->size = c.frame_size;
    mp3->want=1;
    mp3->seen=0;
    mp3->pos=0;

    avio_wb32(s->pb, 0);  // frames
    avio_wb32(s->pb, 0);  // size

    // toc
    for (i = 0; i < XING_TOC_SIZE; ++i)
        avio_w8(s->pb, (uint8_t)(255 * i / XING_TOC_SIZE));

    for (i = 0; i < strlen(vendor); ++i)
        avio_w8(s->pb, vendor[i]);
    for (; i < 21; ++i)
        avio_w8(s->pb, 0);
    avio_wb24(s->pb, FFMAX(codec->delay - 528 - 1, 0)<<12);

<<<<<<< HEAD
    ffio_fill(s->pb, 0, c.frame_size - needed);

    return 0;
=======
    ffio_fill(s->pb, 0, mpah.frame_size - bytes_needed);
>>>>>>> 3938b676
}

/*
 * Add a frame to XING data.
 * Following lame's "VbrTag.c".
 */
static void mp3_xing_add_frame(MP3Context *mp3, AVPacket *pkt)
{
    int i;

    mp3->frames++;
    mp3->seen++;
    mp3->size += pkt->size;

    if (mp3->want == mp3->seen) {
        mp3->bag[mp3->pos] = mp3->size;

        if (XING_NUM_BAGS == ++mp3->pos) {
            /* shrink table to half size by throwing away each second bag. */
            for (i = 1; i < XING_NUM_BAGS; i += 2)
                mp3->bag[i >> 1] = mp3->bag[i];

            /* double wanted amount per bag. */
            mp3->want *= 2;
            /* adjust current position to half of table size. */
            mp3->pos = XING_NUM_BAGS / 2;
        }

        mp3->seen = 0;
    }
}

static int mp3_write_audio_packet(AVFormatContext *s, AVPacket *pkt)
{
    MP3Context  *mp3 = s->priv_data;

    if (pkt->data && pkt->size >= 4) {
        MPADecodeHeader c;
        int av_unused base;
        uint32_t head = AV_RB32(pkt->data);

        if (ff_mpa_check_header(head) < 0) {
            av_log(s, AV_LOG_WARNING, "Audio packet of size %d (starting with %08X...) "
                   "is invalid, writing it anyway.\n", pkt->size, head);
            return ff_raw_write_packet(s, pkt);
        }
        avpriv_mpegaudio_decode_header(&c, head);

        if (!mp3->initial_bitrate)
            mp3->initial_bitrate = c.bit_rate;
        if ((c.bit_rate == 0) || (mp3->initial_bitrate != c.bit_rate))
            mp3->has_variable_bitrate = 1;

#ifdef FILTER_VBR_HEADERS
        /* filter out XING and INFO headers. */
        base = 4 + xing_offtbl[c.lsf == 1][c.nb_channels == 1];

        if (base + 4 <= pkt->size) {
            uint32_t v = AV_RB32(pkt->data + base);

            if (MKBETAG('X','i','n','g') == v || MKBETAG('I','n','f','o') == v)
                return 0;
        }

        /* filter out VBRI headers. */
        base = 4 + 32;

        if (base + 4 <= pkt->size && MKBETAG('V','B','R','I') == AV_RB32(pkt->data + base))
            return 0;
#endif

        if (mp3->xing_offset)
            mp3_xing_add_frame(mp3, pkt);
    }

    return ff_raw_write_packet(s, pkt);
}

static int mp3_queue_flush(AVFormatContext *s)
{
    MP3Context *mp3 = s->priv_data;
    AVPacketList *pktl;
    int ret = 0, write = 1;

    ff_id3v2_finish(&mp3->id3, s->pb);
    mp3_write_xing(s);

    while ((pktl = mp3->queue)) {
        if (write && (ret = mp3_write_audio_packet(s, &pktl->pkt)) < 0)
            write = 0;
        av_free_packet(&pktl->pkt);
        mp3->queue = pktl->next;
        av_freep(&pktl);
    }
    mp3->queue_end = NULL;
    return ret;
}

static void mp3_update_xing(AVFormatContext *s)
{
    MP3Context  *mp3 = s->priv_data;
    int i;

    /* replace "Xing" identification string with "Info" for CBR files. */
    if (!mp3->has_variable_bitrate) {
        avio_seek(s->pb, mp3->xing_offset, SEEK_SET);
        ffio_wfourcc(s->pb, "Info");
    }

    avio_seek(s->pb, mp3->xing_offset + 8, SEEK_SET);
    avio_wb32(s->pb, mp3->frames);
    avio_wb32(s->pb, mp3->size);

    avio_w8(s->pb, 0);  // first toc entry has to be zero.

    for (i = 1; i < XING_TOC_SIZE; ++i) {
        int j = i * mp3->pos / XING_TOC_SIZE;
        int seek_point = 256LL * mp3->bag[j] / mp3->size;
        avio_w8(s->pb, FFMIN(seek_point, 255));
    }

    avio_seek(s->pb, 0, SEEK_END);
}

static int mp3_write_trailer(struct AVFormatContext *s)
{
    uint8_t buf[ID3v1_TAG_SIZE];
    MP3Context *mp3 = s->priv_data;

    if (mp3->pics_to_write) {
        av_log(s, AV_LOG_WARNING, "No packets were sent for some of the "
               "attached pictures.\n");
        mp3_queue_flush(s);
    }

    /* write the id3v1 tag */
    if (mp3->write_id3v1 && id3v1_create_tag(s, buf) > 0) {
        avio_write(s->pb, buf, ID3v1_TAG_SIZE);
    }

    if (mp3->xing_offset)
        mp3_update_xing(s);

    return 0;
}

static int query_codec(enum AVCodecID id, int std_compliance)
{
    const CodecMime *cm= ff_id3v2_mime_tags;
    while(cm->id != AV_CODEC_ID_NONE) {
        if(id == cm->id)
            return MKTAG('A', 'P', 'I', 'C');
        cm++;
    }
    return -1;
}

#if CONFIG_MP2_MUXER
AVOutputFormat ff_mp2_muxer = {
    .name              = "mp2",
    .long_name         = NULL_IF_CONFIG_SMALL("MP2 (MPEG audio layer 2)"),
    .mime_type         = "audio/x-mpeg",
    .extensions        = "mp2,m2a",
    .audio_codec       = AV_CODEC_ID_MP2,
    .video_codec       = AV_CODEC_ID_NONE,
    .write_packet      = ff_raw_write_packet,
    .flags             = AVFMT_NOTIMESTAMPS,
};
#endif

#if CONFIG_MP3_MUXER

static const AVOption options[] = {
    { "id3v2_version", "Select ID3v2 version to write. Currently 3 and 4 are supported.",
      offsetof(MP3Context, id3v2_version), AV_OPT_TYPE_INT, {.i64 = 4}, 3, 4, AV_OPT_FLAG_ENCODING_PARAM},
    { "write_id3v1", "Enable ID3v1 writing. ID3v1 tags are written in UTF-8 which may not be supported by most software.",
      offsetof(MP3Context, write_id3v1), AV_OPT_TYPE_INT, {.i64 = 0}, 0, 1, AV_OPT_FLAG_ENCODING_PARAM},
    { NULL },
};

static const AVClass mp3_muxer_class = {
    .class_name     = "MP3 muxer",
    .item_name      = av_default_item_name,
    .option         = options,
    .version        = LIBAVUTIL_VERSION_INT,
};

static int mp3_write_packet(AVFormatContext *s, AVPacket *pkt)
{
    MP3Context *mp3 = s->priv_data;

    if (pkt->stream_index == mp3->audio_stream_idx) {
        if (mp3->pics_to_write) {
            /* buffer audio packets until we get all the pictures */
            AVPacketList *pktl = av_mallocz(sizeof(*pktl));
            if (!pktl)
                return AVERROR(ENOMEM);

            pktl->pkt     = *pkt;
            pkt->destruct = NULL;

            if (mp3->queue_end)
                mp3->queue_end->next = pktl;
            else
                mp3->queue = pktl;
            mp3->queue_end = pktl;
        } else
            return mp3_write_audio_packet(s, pkt);
    } else {
        int ret;

        /* warn only once for each stream */
        if (s->streams[pkt->stream_index]->nb_frames == 1) {
            av_log(s, AV_LOG_WARNING, "Got more than one picture in stream %d,"
                   " ignoring.\n", pkt->stream_index);
        }
        if (!mp3->pics_to_write || s->streams[pkt->stream_index]->nb_frames >= 1)
            return 0;

        if ((ret = ff_id3v2_write_apic(s, &mp3->id3, pkt)) < 0)
            return ret;
        mp3->pics_to_write--;

        /* flush the buffered audio packets */
        if (!mp3->pics_to_write &&
            (ret = mp3_queue_flush(s)) < 0)
            return ret;
    }

    return 0;
}

/**
 * Write an ID3v2 header at beginning of stream
 */

static int mp3_write_header(struct AVFormatContext *s)
{
    MP3Context  *mp3 = s->priv_data;
    int ret, i;

    /* check the streams -- we want exactly one audio and arbitrary number of
     * video (attached pictures) */
    mp3->audio_stream_idx = -1;
    for (i = 0; i < s->nb_streams; i++) {
        AVStream *st = s->streams[i];
        if (st->codec->codec_type == AVMEDIA_TYPE_AUDIO) {
            if (mp3->audio_stream_idx >= 0 || st->codec->codec_id != AV_CODEC_ID_MP3) {
                av_log(s, AV_LOG_ERROR, "Invalid audio stream. Exactly one MP3 "
                       "audio stream is required.\n");
                return AVERROR(EINVAL);
            }
            mp3->audio_stream_idx = i;
        } else if (st->codec->codec_type != AVMEDIA_TYPE_VIDEO) {
            av_log(s, AV_LOG_ERROR, "Only audio streams and pictures are allowed in MP3.\n");
            return AVERROR(EINVAL);
        }
    }
    if (mp3->audio_stream_idx < 0) {
        av_log(s, AV_LOG_ERROR, "No audio stream present.\n");
        return AVERROR(EINVAL);
    }
    mp3->pics_to_write = s->nb_streams - 1;

    ff_id3v2_start(&mp3->id3, s->pb, mp3->id3v2_version, ID3v2_DEFAULT_MAGIC);
    ret = ff_id3v2_write_metadata(s, &mp3->id3);
    if (ret < 0)
        return ret;

    if (!mp3->pics_to_write) {
        ff_id3v2_finish(&mp3->id3, s->pb);
        mp3_write_xing(s);
    }

    return 0;
}

AVOutputFormat ff_mp3_muxer = {
    .name              = "mp3",
    .long_name         = NULL_IF_CONFIG_SMALL("MP3 (MPEG audio layer 3)"),
    .mime_type         = "audio/x-mpeg",
    .extensions        = "mp3",
    .priv_data_size    = sizeof(MP3Context),
    .audio_codec       = AV_CODEC_ID_MP3,
    .video_codec       = AV_CODEC_ID_PNG,
    .write_header      = mp3_write_header,
    .write_packet      = mp3_write_packet,
    .write_trailer     = mp3_write_trailer,
    .query_codec       = query_codec,
    .flags             = AVFMT_NOTIMESTAMPS,
    .priv_class        = &mp3_muxer_class,
};
#endif<|MERGE_RESOLUTION|>--- conflicted
+++ resolved
@@ -119,27 +119,16 @@
 {
     MP3Context       *mp3 = s->priv_data;
     AVCodecContext *codec = s->streams[mp3->audio_stream_idx]->codec;
-<<<<<<< HEAD
-    int              bitrate_idx;
-    int              best_bitrate_idx = -1;
-    int              best_bitrate_error= INT_MAX;
-    int              xing_offset;
-    int32_t          header, mask;
-    MPADecodeHeader  c;
-    int              srate_idx, ver = 0, i, channels;
-    int              needed;
-    const char      *vendor = (codec->flags & CODEC_FLAG_BITEXACT) ? "Lavf" : LIBAVFORMAT_IDENT;
-=======
-    int32_t        header;
+    int32_t          header;
     MPADecodeHeader  mpah;
     int srate_idx, i, channels;
     int bitrate_idx;
-    int best_bitrate_idx;
+    int best_bitrate_idx = -1;
     int best_bitrate_error = INT_MAX;
     int xing_offset;
     int ver = 0;
-    int lsf, bytes_needed;
->>>>>>> 3938b676
+    int bytes_needed, lsf;
+    const char *vendor = (codec->flags & CODEC_FLAG_BITEXACT) ? "Lavf" : LIBAVFORMAT_IDENT;
 
     if (!s->pb->seekable)
         return 0;
@@ -171,68 +160,29 @@
     /* dummy MPEG audio header */
     header  =  0xffU                                 << 24; // sync
     header |= (0x7 << 5 | ver << 3 | 0x1 << 1 | 0x1) << 16; // sync/audio-version/layer 3/no crc*/
-<<<<<<< HEAD
-    header |= (srate_idx << 2) <<  8;
-    header |= channels << 6;
-=======
     header |= (srate_idx << 2) << 8;
     header |= channels << 6;
-
-    lsf = !((header & (1 << 20) && header & (1 << 19)));
-
-    xing_offset  = xing_offtbl[ver != 3][channels == 1];
-    bytes_needed = 4              // header
-                 + xing_offset
-                 + 4              // xing tag
-                 + 4              // frames/size/toc flags
-                 + 4              // frames
-                 + 4              // size
-                 + XING_TOC_SIZE; // toc
 
     for (bitrate_idx = 1; bitrate_idx < 15; bitrate_idx++) {
         int bit_rate = 1000 * avpriv_mpa_bitrate_tab[lsf][3 - 1][bitrate_idx];
         int error    = FFABS(bit_rate - codec->bit_rate);
 
-        if (error < best_bitrate_error){
+        if (error < best_bitrate_error) {
             best_bitrate_error = error;
             best_bitrate_idx   = bitrate_idx;
         }
     }
-
-    for (bitrate_idx = best_bitrate_idx; bitrate_idx < 15; bitrate_idx++) {
+    av_assert0(best_bitrate_idx >= 0);
+
+    for (bitrate_idx = best_bitrate_idx; ; bitrate_idx++) {
         int32_t mask = bitrate_idx << (4 + 8);
-        header |= mask;
-
-        avpriv_mpegaudio_decode_header(&mpah, header);
-
-        if (bytes_needed <= mpah.frame_size)
-            break;
-
-        header &= ~mask;
-    }
-
-    avio_wb32(s->pb, header);
->>>>>>> 3938b676
-
-    for (bitrate_idx=1; bitrate_idx<15; bitrate_idx++) {
-        int error;
-        avpriv_mpegaudio_decode_header(&c, header | (bitrate_idx << (4+8)));
-        error= FFABS(c.bit_rate - codec->bit_rate);
-        if(error < best_bitrate_error){
-            best_bitrate_error= error;
-            best_bitrate_idx  = bitrate_idx;
-        }
-    }
-    av_assert0(best_bitrate_idx >= 0);
-
-    for (bitrate_idx= best_bitrate_idx;; bitrate_idx++) {
         if (15 == bitrate_idx)
             return -1;
-        mask = bitrate_idx << (4+8);
         header |= mask;
-        avpriv_mpegaudio_decode_header(&c, header);
-        xing_offset=xing_offtbl[c.lsf == 1][c.nb_channels == 1];
-        needed = 4              // header
+
+        avpriv_mpegaudio_decode_header(&mpah, header);
+        xing_offset=xing_offtbl[mpah.lsf == 1][mpah.nb_channels == 1];
+        bytes_needed = 4              // header
                + xing_offset
                + 4              // xing tag
                + 4              // frames/size/toc flags
@@ -242,8 +192,9 @@
                + 24
                ;
 
-        if (needed <= c.frame_size)
+        if (bytes_needed <= mpah.frame_size)
             break;
+
         header &= ~mask;
     }
 
@@ -254,7 +205,7 @@
     ffio_wfourcc(s->pb, "Xing");
     avio_wb32(s->pb, 0x01 | 0x02 | 0x04);  // frames / size / TOC
 
-    mp3->size = c.frame_size;
+    mp3->size = mpah.frame_size;
     mp3->want=1;
     mp3->seen=0;
     mp3->pos=0;
@@ -272,13 +223,9 @@
         avio_w8(s->pb, 0);
     avio_wb24(s->pb, FFMAX(codec->delay - 528 - 1, 0)<<12);
 
-<<<<<<< HEAD
-    ffio_fill(s->pb, 0, c.frame_size - needed);
+    ffio_fill(s->pb, 0, mpah.frame_size - bytes_needed);
 
     return 0;
-=======
-    ffio_fill(s->pb, 0, mpah.frame_size - bytes_needed);
->>>>>>> 3938b676
 }
 
 /*
@@ -316,7 +263,7 @@
     MP3Context  *mp3 = s->priv_data;
 
     if (pkt->data && pkt->size >= 4) {
-        MPADecodeHeader c;
+        MPADecodeHeader mpah;
         int av_unused base;
         uint32_t head = AV_RB32(pkt->data);
 
@@ -325,16 +272,16 @@
                    "is invalid, writing it anyway.\n", pkt->size, head);
             return ff_raw_write_packet(s, pkt);
         }
-        avpriv_mpegaudio_decode_header(&c, head);
+        avpriv_mpegaudio_decode_header(&mpah, head);
 
         if (!mp3->initial_bitrate)
-            mp3->initial_bitrate = c.bit_rate;
-        if ((c.bit_rate == 0) || (mp3->initial_bitrate != c.bit_rate))
+            mp3->initial_bitrate = mpah.bit_rate;
+        if ((mpah.bit_rate == 0) || (mp3->initial_bitrate != mpah.bit_rate))
             mp3->has_variable_bitrate = 1;
 
 #ifdef FILTER_VBR_HEADERS
         /* filter out XING and INFO headers. */
-        base = 4 + xing_offtbl[c.lsf == 1][c.nb_channels == 1];
+        base = 4 + xing_offtbl[mpah.lsf == 1][mpah.nb_channels == 1];
 
         if (base + 4 <= pkt->size) {
             uint32_t v = AV_RB32(pkt->data + base);
