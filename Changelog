Entries are sorted chronologically from oldest to youngest within each release,
releases are sorted from youngest to oldest.

<<<<<<< HEAD
version <next>:

=======
version 9:
- av_basename and av_dirname
- adobe and limelight publisher authentication in RTMP
- VDPAU hardware acceleration through normal hwaccel
>>>>>>> 44e065d5

version 1.1:

- stream disposition information printing in ffprobe
- filter for loudness analysis following EBU R128
- Opus encoder using libopus
- ffprobe -select_streams option
- Pinnacle TARGA CineWave YUV16 decoder
- TAK demuxer, decoder and parser
- DTS-HD demuxer
- remove -same_quant, it hasn't worked for years
- FFM2 support
- X-Face image encoder and decoder
- 24-bit FLAC encoding
- multi-channel ALAC encoding up to 7.1
- metadata (INFO tag) support in WAV muxer
- subtitles raw text decoder
- support for building DLLs using MSVC
- LVF demuxer
- ffescape tool
- metadata (info chunk) support in CAF muxer
- field filter ported from libmpcodecs
- AVR demuxer
- geq filter ported from libmpcodecs
- remove ffserver daemon mode
- AST muxer/demuxer
- new expansion syntax for drawtext
- BRender PIX image decoder
- ffprobe -show_entries option
- ffprobe -sections option
- ADPCM IMA Dialogic decoder
- BRSTM demuxer
- animated GIF decoder and demuxer
- PVF demuxer
- subtitles filter
- IRCAM muxer/demuxer
- Paris Audio File demuxer
- Virtual concatenation demuxer
- VobSub demuxer
- JSON captions for TED talks decoding support
- SOX Resampler support in libswresample
- aselect filter
- SGI RLE 8-bit decoder
- Silicon Graphics Motion Video Compressor 1 & 2 decoder
- Silicon Graphics Movie demuxer
- apad filter
- Resolution & pixel format change support with multithreading for H.264
- documentation split into per-component manuals
- pp (postproc) filter ported from MPlayer
- NIST Sphere demuxer
- MPL2, VPlayer, MPlayer, AQTitle, PJS and SubViewer v1 subtitles demuxers and decoders
- Sony Wave64 muxer
- adobe and limelight publisher authentication in RTMP
- data: URI scheme
- support building on the Plan 9 operating system
- kerndeint filter ported from MPlayer
- histeq filter ported from VirtualDub
- Megalux Frame demuxer
- 012v decoder
- Improved AVC Intra decoding support


version 1.0:

- INI and flat output in ffprobe
- Scene detection in libavfilter
- Indeo Audio decoder
- channelsplit audio filter
- setnsamples audio filter
- atempo filter
- ffprobe -show_data option
- RTMPT protocol support
- iLBC encoding/decoding via libilbc
- Microsoft Screen 1 decoder
- join audio filter
- audio channel mapping filter
- Microsoft ATC Screen decoder
- RTSP listen mode
- TechSmith Screen Codec 2 decoder
- AAC encoding via libfdk-aac
- Microsoft Expression Encoder Screen decoder
- RTMPS protocol support
- RTMPTS protocol support
- RTMPE protocol support
- RTMPTE protocol support
- showwaves and showspectrum filter
- LucasArts SMUSH playback support
- SAMI, RealText and SubViewer demuxers and decoders
- Heart Of Darkness PAF playback support
- iec61883 device
- asettb filter
- new option: -progress
- 3GPP Timed Text encoder/decoder
- GeoTIFF decoder support
- ffmpeg -(no)stdin option
- Opus decoder using libopus
- caca output device using libcaca
- alphaextract and alphamerge filters
- concat filter
- flite filter
- Canopus Lossless Codec decoder
- bitmap subtitles in filters (experimental and temporary)
- MP2 encoding via TwoLAME
- bmp parser
- smptebars source
- asetpts filter
- hue filter
- ICO muxer
- SubRip encoder and decoder without embedded timing
- edge detection filter
- framestep filter
- ffmpeg -shortest option is now per-output file
  -pass and -passlogfile are now per-output stream
- volume measurement filter
- Ut Video encoder
- Microsoft Screen 2 decoder
- smartblur filter ported from MPlayer
- CPiA decoder
- decimate filter ported from MPlayer
- RTP depacketization of JPEG
- Smooth Streaming live segmenter muxer
- F4V muxer
- sendcmd and asendcmd filters
- WebVTT demuxer and decoder (simple tags supported)
- RTP packetization of JPEG
- faststart option in the MOV/MP4 muxer
- support for building with MSVC


version 0.11:

- Fixes: CVE-2012-2772, CVE-2012-2774, CVE-2012-2775, CVE-2012-2776, CVE-2012-2777,
         CVE-2012-2779, CVE-2012-2782, CVE-2012-2783, CVE-2012-2784, CVE-2012-2785,
         CVE-2012-2786, CVE-2012-2787, CVE-2012-2788, CVE-2012-2789, CVE-2012-2790,
         CVE-2012-2791, CVE-2012-2792, CVE-2012-2793, CVE-2012-2794, CVE-2012-2795,
         CVE-2012-2796, CVE-2012-2797, CVE-2012-2798, CVE-2012-2799, CVE-2012-2800,
         CVE-2012-2801, CVE-2012-2802, CVE-2012-2803, CVE-2012-2804,
- v408 Quicktime and Microsoft AYUV Uncompressed 4:4:4:4 encoder and decoder
- setfield filter
- CDXL demuxer and decoder
- Apple ProRes encoder
- ffprobe -count_packets and -count_frames options
- Sun Rasterfile Encoder
- ID3v2 attached pictures reading and writing
- WMA Lossless decoder
- bluray protocol
- blackdetect filter
- libutvideo encoder wrapper (--enable-libutvideo)
- swapuv filter
- bbox filter
- XBM encoder and decoder
- RealAudio Lossless decoder
- ZeroCodec decoder
- tile video filter
- Metal Gear Solid: The Twin Snakes demuxer
- OpenEXR image decoder
- removelogo filter
- drop support for ffmpeg without libavfilter
- drawtext video filter: fontconfig support
- ffmpeg -benchmark_all option
- super2xsai filter ported from libmpcodecs
- add libavresample audio conversion library for compatibility
- MicroDVD decoder
- Avid Meridien (AVUI) encoder and decoder
- accept + prefix to -pix_fmt option to disable automatic conversions.
- complete audio filtering in libavfilter and ffmpeg
- add fps filter
- vorbis parser
- png parser
- audio mix filter
- ffv1: support (draft) version 1.3


version 0.10:

- Fixes: CVE-2011-3929, CVE-2011-3934, CVE-2011-3935, CVE-2011-3936,
         CVE-2011-3937, CVE-2011-3940, CVE-2011-3941, CVE-2011-3944,
         CVE-2011-3945, CVE-2011-3946, CVE-2011-3947, CVE-2011-3949,
         CVE-2011-3950, CVE-2011-3951, CVE-2011-3952
- v410 Quicktime Uncompressed 4:4:4 10-bit encoder and decoder
- SBaGen (SBG) binaural beats script demuxer
- OpenMG Audio muxer
- Timecode extraction in DV and MOV
- thumbnail video filter
- XML output in ffprobe
- asplit audio filter
- tinterlace video filter
- astreamsync audio filter
- amerge audio filter
- ISMV (Smooth Streaming) muxer
- GSM audio parser
- SMJPEG muxer
- XWD encoder and decoder
- Automatic thread count based on detection number of (available) CPU cores
- y41p Brooktree Uncompressed 4:1:1 12-bit encoder and decoder
- ffprobe -show_error option
- Avid 1:1 10-bit RGB Packer codec
- v308 Quicktime Uncompressed 4:4:4 encoder and decoder
- yuv4 libquicktime packed 4:2:0 encoder and decoder
- ffprobe -show_frames option
- silencedetect audio filter
- ffprobe -show_program_version, -show_library_versions, -show_versions options
- rv34: frame-level multi-threading
- optimized iMDCT transform on x86 using SSE for for mpegaudiodec
- Improved PGS subtitle decoder
- dumpgraph option to lavfi device
- r210 and r10k encoders
- ffwavesynth decoder
- aviocat tool
- ffeval tool


version 0.9:

- openal input device added
- boxblur filter added
- BWF muxer
- Flash Screen Video 2 decoder
- lavfi input device added
- added avconv, which is almost the same for now, except
for a few incompatible changes in the options, which will hopefully make them
easier to use. The changes are:
    * The options placement is now strictly enforced! While in theory the
      options for ffmpeg should be given in [input options] -i INPUT [output
      options] OUTPUT order, in practice it was possible to give output options
      before the -i and it mostly worked. Except when it didn't - the behavior was
      a bit inconsistent. In avconv, it is not possible to mix input and output
      options. All non-global options are reset after an input or output filename.
    * All per-file options are now truly per-file - they apply only to the next
      input or output file and specifying different values for different files
      will now work properly (notably -ss and -t options).
    * All per-stream options are now truly per-stream - it is possible to
      specify which stream(s) should a given option apply to. See the Stream
      specifiers section in the avconv manual for details.
    * In ffmpeg some options (like -newvideo/-newaudio/...) are irregular in the
      sense that they're specified after the output filename instead of before,
      like all other options. In avconv this irregularity is removed, all options
      apply to the next input or output file.
    * -newvideo/-newaudio/-newsubtitle options were removed. Not only were they
      irregular and highly confusing, they were also redundant. In avconv the -map
      option will create new streams in the output file and map input streams to
      them. E.g. avconv -i INPUT -map 0 OUTPUT will create an output stream for
      each stream in the first input file.
    * The -map option now has slightly different and more powerful syntax:
        + Colons (':') are used to separate file index/stream type/stream index
          instead of dots. Comma (',') is used to separate the sync stream instead
          of colon.. This is done for consistency with other options.
        + It's possible to specify stream type. E.g. -map 0:a:2 creates an
          output stream from the third input audio stream.
        + Omitting the stream index now maps all the streams of the given type,
          not just the first. E.g. -map 0:s creates output streams for all the
          subtitle streams in the first input file.
        + Since -map can now match multiple streams, negative mappings were
          introduced. Negative mappings disable some streams from an already
          defined map. E.g. '-map 0 -map -0:a:1' means 'create output streams for
          all the stream in the first input file, except for the second audio
          stream'.
    * There is a new option -c (or -codec) for choosing the decoder/encoder to
      use, which allows to precisely specify target stream(s) consistently with
      other options. E.g. -c:v lib264 sets the codec for all video streams, -c:a:0
      libvorbis sets the codec for the first audio stream and -c copy copies all
      the streams without reencoding. Old -vcodec/-acodec/-scodec options are now
      aliases to -c:v/a/s
    * It is now possible to precisely specify which stream should an AVOption
      apply to. E.g. -b:v:0 2M sets the bitrate for the first video stream, while
      -b:a 128k sets the bitrate for all audio streams. Note that the old -ab 128k
      syntax is deprecated and will stop working soon.
    * -map_chapters now takes only an input file index and applies to the next
      output file. This is consistent with how all the other options work.
    * -map_metadata now takes only an input metadata specifier and applies to
      the next output file. Output metadata specifier is now part of the option
      name, similarly to the AVOptions/map/codec feature above.
    * -metadata can now be used to set metadata on streams and chapters, e.g.
      -metadata:s:1 language=eng sets the language of the first stream to 'eng'.
      This made -vlang/-alang/-slang options redundant, so they were removed.
    * -qscale option now uses stream specifiers and applies to all streams, not
      just video. I.e. plain -qscale number would now apply to all streams. To get
      the old behavior, use -qscale:v. Also there is now a shortcut -q for -qscale
      and -aq is now an alias for -q:a.
    * -vbsf/-absf/-sbsf options were removed and replaced by a -bsf option which
      uses stream specifiers. Use -bsf:v/a/s instead of the old options.
    * -itsscale option now uses stream specifiers, so its argument is only the
      scale parameter.
    * -intra option was removed, use -g 0 for the same effect.
    * -psnr option was removed, use -flags +psnr for the same effect.
    * -vf option is now an alias to the new -filter option, which uses stream specifiers.
    * -vframes/-aframes/-dframes options are now aliases to the new -frames option.
    * -vtag/-atag/-stag options are now aliases to the new -tag option.
- XMV demuxer
- LOAS demuxer
- ashowinfo filter added
- Windows Media Image decoder
- amovie source added
- LATM muxer/demuxer
- Speex encoder via libspeex
- JSON output in ffprobe
- WTV muxer
- Optional C++ Support (needed for libstagefright)
- H.264 Decoding on Android via Stagefright
- Prores decoder
- BIN/XBIN/ADF/IDF text file decoder
- aconvert audio filter added
- audio support to lavfi input device added
- libcdio-paranoia input device for audio CD grabbing
- Apple ProRes decoder
- CELT in Ogg demuxing
- G.723.1 demuxer and decoder
- libmodplug support (--enable-libmodplug)
- VC-1 interlaced decoding
- libutvideo wrapper (--enable-libutvideo)
- aevalsrc audio source added
- Ut Video decoder
- Speex encoding via libspeex
- 4:2:2 H.264 decoding support
- 4:2:2 and 4:4:4 H.264 encoding with libx264
- Pulseaudio input device
- Prores encoder
- Video Decoder Acceleration (VDA) HWAccel module.
- replacement Indeo 3 decoder
- new ffmpeg option: -map_channel
- volume audio filter added
- earwax audio filter added
- libv4l2 support (--enable-libv4l2)
- TLS/SSL and HTTPS protocol support
- AVOptions API rewritten and documented
- most of CODEC_FLAG2_*, some CODEC_FLAG_* and many codec-specific fields in
  AVCodecContext deprecated. Codec private options should be used instead.
- Properly working defaults in libx264 wrapper, support for native presets.
- Encrypted OMA files support
- Discworld II BMV decoding support
- VBLE Decoder
- OS X Video Decoder Acceleration (VDA) support
- compact and csv output in ffprobe
- pan audio filter
- IFF Amiga Continuous Bitmap (ACBM) decoder
- ass filter
- CRI ADX audio format muxer and demuxer
- Playstation Portable PMP format demuxer
- Microsoft Windows ICO demuxer
- life source
- PCM format support in OMA demuxer
- CLJR encoder
- new option: -report
- Dxtory capture format decoder
- cellauto source
- Simple segmenting muxer
- Indeo 4 decoder
- SMJPEG demuxer


version 0.8:

- many many things we forgot because we rather write code than changelogs
- WebM support in Matroska de/muxer
- low overhead Ogg muxing
- MMS-TCP support
- VP8 de/encoding via libvpx
- Demuxer for On2's IVF format
- Pictor/PC Paint decoder
- HE-AAC v2 decoder
- HE-AAC v2 encoding with libaacplus
- libfaad2 wrapper removed
- DTS-ES extension (XCh) decoding support
- native VP8 decoder
- RTSP tunneling over HTTP
- RTP depacketization of SVQ3
- -strict inofficial replaced by -strict unofficial
- ffplay -exitonkeydown and -exitonmousedown options added
- native GSM / GSM MS decoder
- RTP depacketization of QDM2
- ANSI/ASCII art playback system
- Lego Mindstorms RSO de/muxer
- libavcore added (and subsequently removed)
- SubRip subtitle file muxer and demuxer
- Chinese AVS encoding via libxavs
- ffprobe -show_packets option added
- RTP packetization of Theora and Vorbis
- RTP depacketization of MP4A-LATM
- RTP packetization and depacketization of VP8
- hflip filter
- Apple HTTP Live Streaming demuxer
- a64 codec
- MMS-HTTP support
- G.722 ADPCM audio encoder/decoder
- R10k video decoder
- ocv_smooth filter
- frei0r wrapper filter
- change crop filter syntax to width:height:x:y
- make the crop filter accept parametric expressions
- make ffprobe accept AVFormatContext options
- yadif filter
- blackframe filter
- Demuxer for Leitch/Harris' VR native stream format (LXF)
- RTP depacketization of the X-QT QuickTime format
- SAP (Session Announcement Protocol, RFC 2974) muxer and demuxer
- cropdetect filter
- ffmpeg -crop* options removed
- transpose filter added
- ffmpeg -force_key_frames option added
- demuxer for receiving raw rtp:// URLs without an SDP description
- single stream LATM/LOAS decoder
- setpts filter added
- Win64 support for optimized x86 assembly functions
- MJPEG/AVI1 to JPEG/JFIF bitstream filter
- ASS subtitle encoder and decoder
- IEC 61937 encapsulation for E-AC-3, TrueHD, DTS-HD (for HDMI passthrough)
- overlay filter added
- rename aspect filter to setdar, and pixelaspect to setsar
- IEC 61937 demuxer
- Mobotix .mxg demuxer
- frei0r source added
- hqdn3d filter added
- RTP depacketization of QCELP
- FLAC parser added
- gradfun filter added
- AMR-WB decoder
- replace the ocv_smooth filter with a more generic ocv filter
- Windows Televison (WTV) demuxer
- FFmpeg metadata format muxer and demuxer
- SubRip (srt) subtitle encoder and decoder
- floating-point AC-3 encoder added
- Lagarith decoder
- ffmpeg -copytb option added
- IVF muxer added
- Wing Commander IV movies decoder added
- movie source added
- Bink version 'b' audio and video decoder
- Bitmap Brothers JV playback system
- Apple HTTP Live Streaming protocol handler
- sndio support for playback and record
- Linux framebuffer input device added
- Chronomaster DFA decoder
- DPX image encoder
- MicroDVD subtitle file muxer and demuxer
- Playstation Portable PMP format demuxer
- fieldorder video filter added
- AAC encoding via libvo-aacenc
- AMR-WB encoding via libvo-amrwbenc
- xWMA demuxer
- Mobotix MxPEG decoder
- VP8 frame-multithreading
- NEON optimizations for VP8
- Lots of deprecated API cruft removed
- fft and imdct optimizations for AVX (Sandy Bridge) processors
- showinfo filter added
- SMPTE 302M AES3 audio decoder
- Apple Core Audio Format muxer
- 9bit and 10bit per sample support in the H.264 decoder
- 9bit and 10bit FFV1 encoding / decoding
- split filter added
- select filter added
- sdl output device added
- libmpcodecs video filter support (3 times as many filters than before)
- mpeg2 aspect ratio dection fixed
- libxvid aspect pickiness fixed
- Frame multithreaded decoding
- E-AC-3 audio encoder
- ac3enc: add channel coupling support
- floating-point sample format support to the ac3, eac3, dca, aac, and vorbis decoders.
- H264/MPEG frame-level multi-threading
- All av_metadata_* functions renamed to av_dict_* and moved to libavutil
- 4:4:4 H.264 decoding support
- 10-bit H.264 optimizations for x86
- lut, lutrgb, and lutyuv filters added
- buffersink libavfilter sink added
- Bump libswscale for recently reported ABI break
- New J2K encoder (via OpenJPEG)


version 0.7:

- all the changes for 0.8, but keeping API/ABI compatibility with the 0.6 release


version 0.6:

- PB-frame decoding for H.263
- deprecated vhook subsystem removed
- deprecated old scaler removed
- VQF demuxer
- Alpha channel scaler
- PCX encoder
- RTP packetization of H.263
- RTP packetization of AMR
- RTP depacketization of Vorbis
- CorePNG decoding support
- Cook multichannel decoding support
- introduced avlanguage helpers in libavformat
- 8088flex TMV demuxer and decoder
- per-stream language-tags extraction in asfdec
- V210 decoder and encoder
- remaining GPL parts in AC-3 decoder converted to LGPL
- QCP demuxer
- SoX native format muxer and demuxer
- AMR-NB decoding/encoding, AMR-WB decoding via OpenCORE libraries
- DPX image decoder
- Electronic Arts Madcow decoder
- DivX (XSUB) subtitle encoder
- nonfree libamr support for AMR-NB/WB decoding/encoding removed
- experimental AAC encoder
- RTP depacketization of ASF and RTSP from WMS servers
- RTMP support in libavformat
- noX handling for OPT_BOOL X options
- Wave64 demuxer
- IEC-61937 compatible Muxer
- TwinVQ decoder
- Bluray (PGS) subtitle decoder
- LPCM support in MPEG-TS (HDMV RID as found on Blu-ray disks)
- WMA Pro decoder
- Core Audio Format demuxer
- Atrac1 decoder
- MD STUDIO audio demuxer
- RF64 support in WAV demuxer
- MPEG-4 Audio Lossless Coding (ALS) decoder
- -formats option split into -formats, -codecs, -bsfs, and -protocols
- IV8 demuxer
- CDG demuxer and decoder
- R210 decoder
- Auravision Aura 1 and 2 decoders
- Deluxe Paint Animation playback system
- SIPR decoder
- Adobe Filmstrip muxer and demuxer
- RTP depacketization of H.263
- Bink demuxer and audio/video decoders
- enable symbol versioning by default for linkers that support it
- IFF PBM/ILBM bitmap decoder
- concat protocol
- Indeo 5 decoder
- RTP depacketization of AMR
- WMA Voice decoder
- ffprobe tool
- AMR-NB decoder
- RTSP muxer
- HE-AAC v1 decoder
- Kega Game Video (KGV1) decoder
- VorbisComment writing for FLAC, Ogg FLAC and Ogg Speex files
- RTP depacketization of Theora
- HTTP Digest authentication
- RTMP/RTMPT/RTMPS/RTMPE/RTMPTE protocol support via librtmp
- Psygnosis YOP demuxer and video decoder
- spectral extension support in the E-AC-3 decoder
- unsharp video filter
- RTP hinting in the mov/3gp/mp4 muxer
- Dirac in Ogg demuxing
- seek to keyframes in Ogg
- 4:2:2 and 4:4:4 Theora decoding
- 35% faster VP3/Theora decoding
- faster AAC decoding
- faster H.264 decoding
- RealAudio 1.0 (14.4K) encoder


version 0.5:

- DV50 AKA DVCPRO50 encoder, decoder, muxer and demuxer
- TechSmith Camtasia (TSCC) video decoder
- IBM Ultimotion (ULTI) video decoder
- Sierra Online audio file demuxer and decoder
- Apple QuickDraw (qdrw) video decoder
- Creative ADPCM audio decoder (16 bits as well as 8 bits schemes)
- Electronic Arts Multimedia (WVE/UV2/etc.) file demuxer
- Miro VideoXL (VIXL) video decoder
- H.261 video encoder
- QPEG video decoder
- Nullsoft Video (NSV) file demuxer
- Shorten audio decoder
- LOCO video decoder
- Apple Lossless Audio Codec (ALAC) decoder
- Winnov WNV1 video decoder
- Autodesk Animator Studio Codec (AASC) decoder
- Indeo 2 video decoder
- Fraps FPS1 video decoder
- Snow video encoder/decoder
- Sonic audio encoder/decoder
- Vorbis audio decoder
- Macromedia ADPCM decoder
- Duck TrueMotion 2 video decoder
- support for decoding FLX and DTA extensions in FLIC files
- H.264 custom quantization matrices support
- ffserver fixed, it should now be usable again
- QDM2 audio decoder
- Real Cooker audio decoder
- TrueSpeech audio decoder
- WMA2 audio decoder fixed, now all files should play correctly
- RealAudio 14.4 and 28.8 decoders fixed
- JPEG-LS decoder
- build system improvements
- tabs and trailing whitespace removed from the codebase
- CamStudio video decoder
- AIFF/AIFF-C audio format, encoding and decoding
- ADTS AAC file reading and writing
- Creative VOC file reading and writing
- American Laser Games multimedia (*.mm) playback system
- Zip Motion Blocks Video decoder
- improved Theora/VP3 decoder
- True Audio (TTA) decoder
- AVS demuxer and video decoder
- JPEG-LS encoder
- Smacker demuxer and decoder
- NuppelVideo/MythTV demuxer and RTjpeg decoder
- KMVC decoder
- MPEG-2 intra VLC support
- MPEG-2 4:2:2 encoder
- Flash Screen Video decoder
- GXF demuxer
- Chinese AVS decoder
- GXF muxer
- MXF demuxer
- VC-1/WMV3/WMV9 video decoder
- MacIntel support
- AVISynth support
- VMware video decoder
- VP5 video decoder
- VP6 video decoder
- WavPack lossless audio decoder
- Targa (.TGA) picture decoder
- Vorbis audio encoder
- Delphine Software .cin demuxer/audio and video decoder
- Tiertex .seq demuxer/video decoder
- MTV demuxer
- TIFF picture encoder and decoder
- GIF picture decoder
- Intel Music Coder decoder
- Zip Motion Blocks Video encoder
- Musepack decoder
- Flash Screen Video encoder
- Theora encoding via libtheora
- BMP encoder
- WMA encoder
- GSM-MS encoder and decoder
- DCA decoder
- DXA demuxer and decoder
- DNxHD decoder
- Gamecube movie (.THP) playback system
- Blackfin optimizations
- Interplay C93 demuxer and video decoder
- Bethsoft VID demuxer and video decoder
- CRYO APC demuxer
- Atrac3 decoder
- V.Flash PTX decoder
- RoQ muxer, RoQ audio encoder
- Renderware TXD demuxer and decoder
- extern C declarations for C++ removed from headers
- sws_flags command line option
- codebook generator
- RoQ video encoder
- QTRLE encoder
- OS/2 support removed and restored again
- AC-3 decoder
- NUT muxer
- additional SPARC (VIS) optimizations
- Matroska muxer
- slice-based parallel H.264 decoding
- Monkey's Audio demuxer and decoder
- AMV audio and video decoder
- DNxHD encoder
- H.264 PAFF decoding
- Nellymoser ASAO decoder
- Beam Software SIFF demuxer and decoder
- libvorbis Vorbis decoding removed in favor of native decoder
- IntraX8 (J-Frame) subdecoder for WMV2 and VC-1
- Ogg (Theora, Vorbis and FLAC) muxer
- The "device" muxers and demuxers are now in a new libavdevice library
- PC Paintbrush PCX decoder
- Sun Rasterfile decoder
- TechnoTrend PVA demuxer
- Linux Media Labs MPEG-4 (LMLM4) demuxer
- AVM2 (Flash 9) SWF muxer
- QT variant of IMA ADPCM encoder
- VFW grabber
- iPod/iPhone compatible mp4 muxer
- Mimic decoder
- MSN TCP Webcam stream demuxer
- RL2 demuxer / decoder
- IFF demuxer
- 8SVX audio decoder
- non-recursive Makefiles
- BFI demuxer
- MAXIS EA XA (.xa) demuxer / decoder
- BFI video decoder
- OMA demuxer
- MLP/TrueHD decoder
- Electronic Arts CMV decoder
- Motion Pixels Video decoder
- Motion Pixels MVI demuxer
- removed animated GIF decoder/demuxer
- D-Cinema audio muxer
- Electronic Arts TGV decoder
- Apple Lossless Audio Codec (ALAC) encoder
- AAC decoder
- floating point PCM encoder/decoder
- MXF muxer
- DV100 AKA DVCPRO HD decoder and demuxer
- E-AC-3 support added to AC-3 decoder
- Nellymoser ASAO encoder
- ASS and SSA demuxer and muxer
- liba52 wrapper removed
- SVQ3 watermark decoding support
- Speex decoding via libspeex
- Electronic Arts TGQ decoder
- RV40 decoder
- QCELP / PureVoice decoder
- RV30 decoder
- hybrid WavPack support
- R3D REDCODE demuxer
- ALSA support for playback and record
- Electronic Arts TQI decoder
- OpenJPEG based JPEG 2000 decoder
- NC (NC4600) camera file demuxer
- Gopher client support
- MXF D-10 muxer
- generic metadata API
- flash ScreenVideo2 encoder


version 0.4.9-pre1:

- DV encoder, DV muxer
- Microsoft RLE video decoder
- Microsoft Video-1 decoder
- Apple Animation (RLE) decoder
- Apple Graphics (SMC) decoder
- Apple Video (RPZA) decoder
- Cinepak decoder
- Sega FILM (CPK) file demuxer
- Westwood multimedia support (VQA & AUD files)
- Id Quake II CIN playback support
- 8BPS video decoder
- FLIC playback support
- RealVideo 2.0 (RV20) decoder
- Duck TrueMotion v1 (DUCK) video decoder
- Sierra VMD demuxer and video decoder
- MSZH and ZLIB decoder support
- SVQ1 video encoder
- AMR-WB support
- PPC optimizations
- rate distortion optimal cbp support
- rate distorted optimal ac prediction for MPEG-4
- rate distorted optimal lambda->qp support
- AAC encoding with libfaac
- Sunplus JPEG codec (SP5X) support
- use Lagrange multipler instead of QP for ratecontrol
- Theora/VP3 decoding support
- XA and ADX ADPCM codecs
- export MPEG-2 active display area / pan scan
- Add support for configuring with IBM XLC
- floating point AAN DCT
- initial support for zygo video (not complete)
- RGB ffv1 support
- new audio/video parser API
- av_log() system
- av_read_frame() and av_seek_frame() support
- missing last frame fixes
- seek by mouse in ffplay
- noise reduction of DCT coefficients
- H.263 OBMC & 4MV support
- H.263 alternative inter vlc support
- H.263 loop filter
- H.263 slice structured mode
- interlaced DCT support for MPEG-2 encoding
- stuffing to stay above min_bitrate
- MB type & QP visualization
- frame stepping for ffplay
- interlaced motion estimation
- alternate scantable support
- SVCD scan offset support
- closed GOP support
- SSE2 FDCT
- quantizer noise shaping
- G.726 ADPCM audio codec
- MS ADPCM encoding
- multithreaded/SMP motion estimation
- multithreaded/SMP encoding for MPEG-1/MPEG-2/MPEG-4/H.263
- multithreaded/SMP decoding for MPEG-2
- FLAC decoder
- Metrowerks CodeWarrior suppport
- H.263+ custom pcf support
- nicer output for 'ffmpeg -formats'
- Matroska demuxer
- SGI image format, encoding and decoding
- H.264 loop filter support
- H.264 CABAC support
- nicer looking arrows for the motion vector visualization
- improved VCD support
- audio timestamp drift compensation
- MPEG-2 YUV 422/444 support
- polyphase kaiser windowed sinc and blackman nuttall windowed sinc audio resample
- better image scaling
- H.261 support
- correctly interleave packets during encoding
- VIS optimized motion compensation
- intra_dc_precision>0 encoding support
- support reuse of motion vectors/MB types/field select values of the source video
- more accurate deblock filter
- padding support
- many optimizations and bugfixes
- FunCom ISS audio file demuxer and according ADPCM decoding


version 0.4.8:

- MPEG-2 video encoding (Michael)
- Id RoQ playback subsystem (Mike Melanson and Tim Ferguson)
- Wing Commander III Movie (.mve) file playback subsystem (Mike Melanson
  and Mario Brito)
- Xan DPCM audio decoder (Mario Brito)
- Interplay MVE playback subsystem (Mike Melanson)
- Duck DK3 and DK4 ADPCM audio decoders (Mike Melanson)


version 0.4.7:

- RealAudio 1.0 (14_4) and 2.0 (28_8) native decoders. Author unknown, code from mplayerhq
  (originally from public domain player for Amiga at http://www.honeypot.net/audio)
- current version now also compiles with older GCC (Fabrice)
- 4X multimedia playback system including 4xm file demuxer (Mike
  Melanson), and 4X video and audio codecs (Michael)
- Creative YUV (CYUV) decoder (Mike Melanson)
- FFV1 codec (our very simple lossless intra only codec, compresses much better
  than HuffYUV) (Michael)
- ASV1 (Asus), H.264, Intel indeo3 codecs have been added (various)
- tiny PNG encoder and decoder, tiny GIF decoder, PAM decoder (PPM with
  alpha support), JPEG YUV colorspace support. (Fabrice Bellard)
- ffplay has been replaced with a newer version which uses SDL (optionally)
  for multiplatform support (Fabrice)
- Sorenson Version 3 codec (SVQ3) support has been added (decoding only) - donated
  by anonymous
- AMR format has been added (Johannes Carlsson)
- 3GP support has been added (Johannes Carlsson)
- VP3 codec has been added (Mike Melanson)
- more MPEG-1/2 fixes
- better multiplatform support, MS Visual Studio fixes (various)
- AltiVec optimizations (Magnus Damn and others)
- SH4 processor support has been added (BERO)
- new public interfaces (avcodec_get_pix_fmt) (Roman Shaposhnick)
- VOB streaming support (Brian Foley)
- better MP3 autodetection (Andriy Rysin)
- qpel encoding (Michael)
- 4mv+b frames encoding finally fixed (Michael)
- chroma ME (Michael)
- 5 comparison functions for ME (Michael)
- B-frame encoding speedup (Michael)
- WMV2 codec (unfinished - Michael)
- user specified diamond size for EPZS (Michael)
- Playstation STR playback subsystem, still experimental (Mike and Michael)
- ASV2 codec (Michael)
- CLJR decoder (Alex)

.. And lots more new enhancements and fixes.


version 0.4.6:

- completely new integer only MPEG audio layer 1/2/3 decoder rewritten
  from scratch
- Recoded DCT and motion vector search with gcc (no longer depends on nasm)
- fix quantization bug in AC3 encoder
- added PCM codecs and format. Corrected WAV/AVI/ASF PCM issues
- added prototype ffplay program
- added GOB header parsing on H.263/H.263+ decoder (Juanjo)
- bug fix on MCBPC tables of H.263 (Juanjo)
- bug fix on DC coefficients of H.263 (Juanjo)
- added Advanced Prediction Mode on H.263/H.263+ decoder (Juanjo)
- now we can decode H.263 streams found in QuickTime files (Juanjo)
- now we can decode H.263 streams found in VIVO v1 files(Juanjo)
- preliminary RTP "friendly" mode for H.263/H.263+ coding. (Juanjo)
- added GOB header for H.263/H.263+ coding on RTP mode (Juanjo)
- now H.263 picture size is returned on the first decoded frame (Juanjo)
- added first regression tests
- added MPEG-2 TS demuxer
- new demux API for libav
- more accurate and faster IDCT (Michael)
- faster and entropy-controlled motion search (Michael)
- two pass video encoding (Michael)
- new video rate control (Michael)
- added MSMPEG4V1, MSMPEGV2 and WMV1 support (Michael)
- great performance improvement of video encoders and decoders (Michael)
- new and faster bit readers and vlc parsers (Michael)
- high quality encoding mode: tries all macroblock/VLC types (Michael)
- added DV video decoder
- preliminary RTP/RTSP support in ffserver and libavformat
- H.263+ AIC decoding/encoding support (Juanjo)
- VCD MPEG-PS mode (Juanjo)
- PSNR stuff (Juanjo)
- simple stats output (Juanjo)
- 16-bit and 15-bit RGB/BGR/GBR support (Bisqwit)


version 0.4.5:

- some header fixes (Zdenek Kabelac <kabi at informatics.muni.cz>)
- many MMX optimizations (Nick Kurshev <nickols_k at mail.ru>)
- added configure system (actually a small shell script)
- added MPEG audio layer 1/2/3 decoding using LGPL'ed mpglib by
  Michael Hipp (temporary solution - waiting for integer only
  decoder)
- fixed VIDIOCSYNC interrupt
- added Intel H.263 decoding support ('I263' AVI fourCC)
- added Real Video 1.0 decoding (needs further testing)
- simplified image formats again. Added PGM format (=grey
  pgm). Renamed old PGM to PGMYUV.
- fixed msmpeg4 slice issues (tell me if you still find problems)
- fixed OpenDivX bugs with newer versions (added VOL header decoding)
- added support for MPlayer interface
- added macroblock skip optimization
- added MJPEG decoder
- added mmx/mmxext IDCT from libmpeg2
- added pgmyuvpipe, ppm, and ppm_pipe formats (original patch by Celer
  <celer at shell.scrypt.net>)
- added pixel format conversion layer (e.g. for MJPEG or PPM)
- added deinterlacing option
- MPEG-1/2 fixes
- MPEG-4 vol header fixes (Jonathan Marsden <snmjbm at pacbell.net>)
- ARM optimizations (Lionel Ulmer <lionel.ulmer at free.fr>).
- Windows porting of file converter
- added MJPEG raw format (input/output)
- added JPEG image format support (input/output)


version 0.4.4:

- fixed some std header definitions (Bjorn Lindgren
  <bjorn.e.lindgren at telia.com>).
- added MPEG demuxer (MPEG-1 and 2 compatible).
- added ASF demuxer
- added prototype RM demuxer
- added AC3 decoding (done with libac3 by Aaron Holtzman)
- added decoding codec parameter guessing (.e.g. for MPEG, because the
  header does not include them)
- fixed header generation in MPEG-1, AVI and ASF muxer: wmplayer can now
  play them (only tested video)
- fixed H.263 white bug
- fixed phase rounding in img resample filter
- add MMX code for polyphase img resample filter
- added CPU autodetection
- added generic title/author/copyright/comment string handling (ASF and RM
  use them)
- added SWF demux to extract MP3 track (not usable yet because no MP3
  decoder)
- added fractional frame rate support
- codecs are no longer searched by read_header() (should fix ffserver
  segfault)


version 0.4.3:

- BGR24 patch (initial patch by Jeroen Vreeken <pe1rxq at amsat.org>)
- fixed raw yuv output
- added motion rounding support in MPEG-4
- fixed motion bug rounding in MSMPEG4
- added B-frame handling in video core
- added full MPEG-1 decoding support
- added partial (frame only) MPEG-2 support
- changed the FOURCC code for H.263 to "U263" to be able to see the
  +AVI/H.263 file with the UB Video H.263+ decoder. MPlayer works with
  this +codec ;) (JuanJo).
- Halfpel motion estimation after MB type selection (JuanJo)
- added pgm and .Y.U.V output format
- suppressed 'img:' protocol. Simply use: /tmp/test%d.[pgm|Y] as input or
  output.
- added pgmpipe I/O format (original patch from Martin Aumueller
  <lists at reserv.at>, but changed completely since we use a format
  instead of a protocol)


version 0.4.2:

- added H.263/MPEG-4/MSMPEG4 decoding support. MPEG-4 decoding support
  (for OpenDivX) is almost complete: 8x8 MVs and rounding are
  missing. MSMPEG4 support is complete.
- added prototype MPEG-1 decoder. Only I- and P-frames handled yet (it
  can decode ffmpeg MPEGs :-)).
- added libavcodec API documentation (see apiexample.c).
- fixed image polyphase bug (the bottom of some images could be
  greenish)
- added support for non clipped motion vectors (decoding only)
  and image sizes non-multiple of 16
- added support for AC prediction (decoding only)
- added file overwrite confirmation (can be disabled with -y)
- added custom size picture to H.263 using H.263+ (Juanjo)


version 0.4.1:

- added MSMPEG4 (aka DivX) compatible encoder. Changed default codec
  of AVI and ASF to DIV3.
- added -me option to set motion estimation method
  (default=log). suppressed redundant -hq option.
- added options -acodec and -vcodec to force a given codec (useful for
  AVI for example)
- fixed -an option
- improved dct_quantize speed
- factorized some motion estimation code


version 0.4.0:

- removing grab code from ffserver and moved it to ffmpeg. Added
  multistream support to ffmpeg.
- added timeshifting support for live feeds (option ?date=xxx in the
  URL)
- added high quality image resize code with polyphase filter (need
  mmx/see optimization). Enable multiple image size support in ffserver.
- added multi live feed support in ffserver
- suppressed master feature from ffserver (it should be done with an
  external program which opens the .ffm url and writes it to another
  ffserver)
- added preliminary support for video stream parsing (WAV and AVI half
  done). Added proper support for audio/video file conversion in
  ffmpeg.
- added preliminary support for video file sending from ffserver
- redesigning I/O subsystem: now using URL based input and output
  (see avio.h)
- added WAV format support
- added "tty user interface" to ffmpeg to stop grabbing gracefully
- added MMX/SSE optimizations to SAD (Sums of Absolutes Differences)
  (Juan J. Sierralta P. a.k.a. "Juanjo" <juanjo at atmlab.utfsm.cl>)
- added MMX DCT from mpeg2_movie 1.5 (Juanjo)
- added new motion estimation algorithms, log and phods (Juanjo)
- changed directories: libav for format handling, libavcodec for
  codecs


version 0.3.4:

- added stereo in MPEG audio encoder


version 0.3.3:

- added 'high quality' mode which use motion vectors. It can be used in
  real time at low resolution.
- fixed rounding problems which caused quality problems at high
  bitrates and large GOP size


version 0.3.2: small fixes

- ASF fixes
- put_seek bug fix


version 0.3.1: added avi/divx support

- added AVI support
- added MPEG-4 codec compatible with OpenDivX. It is based on the H.263 codec
- added sound for flash format (not tested)


version 0.3: initial public release<|MERGE_RESOLUTION|>--- conflicted
+++ resolved
@@ -1,15 +1,9 @@
 Entries are sorted chronologically from oldest to youngest within each release,
 releases are sorted from youngest to oldest.
 
-<<<<<<< HEAD
 version <next>:
-
-=======
-version 9:
-- av_basename and av_dirname
-- adobe and limelight publisher authentication in RTMP
 - VDPAU hardware acceleration through normal hwaccel
->>>>>>> 44e065d5
+
 
 version 1.1:
 
