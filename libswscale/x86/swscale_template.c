--- conflicted
+++ resolved
@@ -2351,38 +2351,11 @@
 
 static void RENAME(sws_init_swScale)(SwsContext *c)
 {
-<<<<<<< HEAD
-    enum PixelFormat srcFormat = c->srcFormat;
-
-    if (!(c->flags & SWS_BITEXACT)) {
-        if (c->flags & SWS_ACCURATE_RND) {
-            c->yuv2yuv1     = RENAME(yuv2yuv1_ar    );
-            c->yuv2yuvX     = RENAME(yuv2yuvX_ar    );
-            switch (c->dstFormat) {
-            case PIX_FMT_RGB32:   c->yuv2packedX = RENAME(yuv2rgb32_X_ar);   break;
-            case PIX_FMT_BGR24:   c->yuv2packedX = RENAME(yuv2bgr24_X_ar);   break;
-            case PIX_FMT_RGB555:  c->yuv2packedX = RENAME(yuv2rgb555_X_ar);  break;
-            case PIX_FMT_RGB565:  c->yuv2packedX = RENAME(yuv2rgb565_X_ar);  break;
-            case PIX_FMT_YUYV422: c->yuv2packedX = RENAME(yuv2yuyv422_X_ar); break;
-            default: break;
-            }
-        } else {
-            int should_dither= isNBPS(c->srcFormat) || is16BPS(c->srcFormat);
-            c->yuv2yuv1     = should_dither ? RENAME(yuv2yuv1_ar    ) : RENAME(yuv2yuv1    );
-            c->yuv2yuvX     = RENAME(yuv2yuvX    );
-            switch (c->dstFormat) {
-            case PIX_FMT_RGB32:   c->yuv2packedX = RENAME(yuv2rgb32_X);   break;
-            case PIX_FMT_BGR24:   c->yuv2packedX = RENAME(yuv2bgr24_X);   break;
-            case PIX_FMT_RGB555:  c->yuv2packedX = RENAME(yuv2rgb555_X);  break;
-            case PIX_FMT_RGB565:  c->yuv2packedX = RENAME(yuv2rgb565_X);  break;
-            case PIX_FMT_YUYV422: c->yuv2packedX = RENAME(yuv2yuyv422_X); break;
-            default: break;
-=======
     enum PixelFormat srcFormat = c->srcFormat,
                      dstFormat = c->dstFormat;
 
-    if (!is16BPS(dstFormat) && !is9_OR_10BPS(dstFormat)) {
-        if (!(c->flags & SWS_BITEXACT)) {
+    if (!is16BPS(dstFormat) && !is9_OR_10BPS(dstFormat) && dstFormat != PIX_FMT_NV12
+        && dstFormat != PIX_FMT_NV21 && !(c->flags & SWS_BITEXACT)) {
             if (c->flags & SWS_ACCURATE_RND) {
                 c->yuv2yuv1 = RENAME(yuv2yuv1_ar    );
                 c->yuv2yuvX = RENAME(yuv2yuvX_ar    );
@@ -2397,7 +2370,8 @@
                     }
                 }
             } else {
-                c->yuv2yuv1 = RENAME(yuv2yuv1    );
+                int should_dither= isNBPS(c->srcFormat) || is16BPS(c->srcFormat);
+                c->yuv2yuv1 = should_dither ? RENAME(yuv2yuv1_ar    ) : RENAME(yuv2yuv1    );
                 c->yuv2yuvX = RENAME(yuv2yuvX    );
                 if (!(c->flags & SWS_FULL_CHR_H_INT)) {
                     switch (c->dstFormat) {
@@ -2409,9 +2383,7 @@
                     default: break;
                     }
                 }
->>>>>>> ac4a8548
             }
-        }
         if (!(c->flags & SWS_FULL_CHR_H_INT)) {
             switch (c->dstFormat) {
             case PIX_FMT_RGB32:
